--- conflicted
+++ resolved
@@ -887,10 +887,7 @@
     status = API_DISPATCH(tfm_crypto_sign_message,
                           TFM_CRYPTO_SIGN_MESSAGE);
 
-    if (status == PSA_SUCCESS) {
-        *signature_length = out_vec[0].len;
-    }
-
+    *signature_length = out_vec[0].len;
     return status;
 }
 
@@ -1286,40 +1283,20 @@
     psa_status_t status;
     struct tfm_crypto_pack_iovec iov = {
         .sfn_id = TFM_CRYPTO_MAC_COMPUTE_SID,
-<<<<<<< HEAD
-        .alg = alg,
-        .key_id = key,
-=======
-        .key_id = key,
-        .alg = alg,
->>>>>>> aeb5a79b
-    };
-
-    psa_invec in_vec[] = {
-        {.base = &iov, .len = sizeof(struct tfm_crypto_pack_iovec)},
-<<<<<<< HEAD
-        {.base = input, .len = input_length}
-    };
-
-    psa_outvec out_vec[] = {
-        {.base = mac, .len = mac_size}
-=======
+        .key_id = key,
+        .alg = alg,
+    };
+
+    psa_invec in_vec[] = {
+        {.base = &iov, .len = sizeof(struct tfm_crypto_pack_iovec)},
         {.base = input, .len = input_length},
     };
     psa_outvec out_vec[] = {
         {.base = mac, .len = mac_size},
->>>>>>> aeb5a79b
     };
 
     status = API_DISPATCH(tfm_crypto_mac_compute,
                           TFM_CRYPTO_MAC_COMPUTE);
-<<<<<<< HEAD
-=======
-
-    if (status == PSA_SUCCESS) {
-        *mac_length = out_vec[0].len;
-    }
->>>>>>> aeb5a79b
 
     *mac_length = out_vec[0].len;
     return status;
@@ -1335,23 +1312,14 @@
     psa_status_t status;
     struct tfm_crypto_pack_iovec iov = {
         .sfn_id = TFM_CRYPTO_MAC_VERIFY_SID,
-<<<<<<< HEAD
-        .alg = alg,
-        .key_id = key,
-=======
-        .key_id = key,
-        .alg = alg,
->>>>>>> aeb5a79b
+        .key_id = key,
+        .alg = alg,
     };
 
     psa_invec in_vec[] = {
         {.base = &iov, .len = sizeof(struct tfm_crypto_pack_iovec)},
         {.base = input, .len = input_length},
-<<<<<<< HEAD
-        {.base = mac, .len = mac_length}
-=======
         {.base = mac, .len = mac_length},
->>>>>>> aeb5a79b
     };
 
     status = API_DISPATCH_NO_OUTVEC(tfm_crypto_mac_verify,
@@ -1360,7 +1328,7 @@
     return status;
 }
 
-psa_status_t psa_cipher_encrypt(psa_key_id_t key_id,
+psa_status_t psa_cipher_encrypt(psa_key_id_t key,
                                 psa_algorithm_t alg,
                                 const uint8_t *input,
                                 size_t input_length,
@@ -1374,23 +1342,14 @@
     psa_status_t status;
     struct tfm_crypto_pack_iovec iov = {
         .sfn_id = TFM_CRYPTO_CIPHER_ENCRYPT_SID,
-<<<<<<< HEAD
-        .alg = alg,
-        .key_id = key_id
-=======
-        .key_id = key,
-        .alg = alg,
->>>>>>> aeb5a79b
+        .key_id = key,
+        .alg = alg,
     };
 
     psa_invec in_vec[] = {
         {.base = &iov, .len = sizeof(struct tfm_crypto_pack_iovec)},
         {.base = input, .len = input_length},
     };
-<<<<<<< HEAD
-
-=======
->>>>>>> aeb5a79b
     psa_outvec out_vec[] = {
         {.base = output, .len = output_size},
     };
@@ -1398,19 +1357,12 @@
     status = API_DISPATCH(tfm_crypto_cipher_encrypt,
                           TFM_CRYPTO_CIPHER_ENCRYPT);
 
-<<<<<<< HEAD
     *output_length = out_vec[0].len;
-=======
-    if (status == PSA_SUCCESS) {
-        *output_length = out_vec[0].len;
-    }
->>>>>>> aeb5a79b
-
     return status;
 #endif /* TFM_CRYPTO_CIPHER_MODULE_DISABLED */
 }
 
-psa_status_t psa_cipher_decrypt(psa_key_id_t key_id,
+psa_status_t psa_cipher_decrypt(psa_key_id_t key,
                                 psa_algorithm_t alg,
                                 const uint8_t *input,
                                 size_t input_length,
@@ -1424,23 +1376,14 @@
     psa_status_t status;
     struct tfm_crypto_pack_iovec iov = {
         .sfn_id = TFM_CRYPTO_CIPHER_DECRYPT_SID,
-<<<<<<< HEAD
-        .alg = alg,
-        .key_id = key_id
-=======
-        .key_id = key,
-        .alg = alg,
->>>>>>> aeb5a79b
+        .key_id = key,
+        .alg = alg,
     };
 
     psa_invec in_vec[] = {
         {.base = &iov, .len = sizeof(struct tfm_crypto_pack_iovec)},
         {.base = input, .len = input_length},
     };
-<<<<<<< HEAD
-
-=======
->>>>>>> aeb5a79b
     psa_outvec out_vec[] = {
         {.base = output, .len = output_size},
     };
@@ -1448,14 +1391,7 @@
     status = API_DISPATCH(tfm_crypto_cipher_decrypt,
                           TFM_CRYPTO_CIPHER_DECRYPT);
 
-<<<<<<< HEAD
     *output_length = out_vec[0].len;
-=======
-    if (status == PSA_SUCCESS) {
-        *output_length = out_vec[0].len;
-    }
->>>>>>> aeb5a79b
-
     return status;
 #endif /* TFM_CRYPTO_CIPHER_MODULE_DISABLED */
 }
