/*
 * Copyright (c) 2018-2022, Arm Limited. All rights reserved.
 *
 * SPDX-License-Identifier: BSD-3-Clause
 *
 */

#include "tfm_crypto_defs.h"
#include "psa/crypto.h"
#include "tfm_ns_interface.h"
#include "psa_manifest/sid.h"
#include "psa/client.h"

#define API_DISPATCH(sfn_name, sfn_id)                          \
    psa_call(TFM_CRYPTO_HANDLE, PSA_IPC_CALL,                   \
        in_vec, IOVEC_LEN(in_vec),                              \
        out_vec, IOVEC_LEN(out_vec))

#define API_DISPATCH_NO_OUTVEC(sfn_name, sfn_id)                \
    psa_call(TFM_CRYPTO_HANDLE, PSA_IPC_CALL,                   \
        in_vec, IOVEC_LEN(in_vec),                              \
        (psa_outvec *)NULL, 0)

psa_status_t psa_crypto_init(void)
{
    /* Service init is performed during TFM boot up,
     * so application level initialisation is empty
     */
    return PSA_SUCCESS;
}

psa_status_t psa_open_key(psa_key_id_t id,
                          psa_key_id_t *key)
{
    psa_status_t status;
    const struct tfm_crypto_pack_iovec iov = {
        .sfn_id = TFM_CRYPTO_OPEN_KEY_SID,
    };
    psa_invec in_vec[] = {
        {.base = &iov, .len = sizeof(struct tfm_crypto_pack_iovec)},
        {.base = &id, .len = sizeof(psa_key_id_t)},
    };
    psa_outvec out_vec[] = {
        {.base = key, .len = sizeof(psa_key_id_t)},
    };

    status = API_DISPATCH(tfm_crypto_open_key,
                          TFM_CRYPTO_OPEN_KEY);

    return status;
}

psa_status_t psa_close_key(psa_key_id_t key)
{
    psa_status_t status;
    const struct tfm_crypto_pack_iovec iov = {
        .sfn_id = TFM_CRYPTO_CLOSE_KEY_SID,
        .key_id = key,
    };
    psa_invec in_vec[] = {
        {.base = &iov, .len = sizeof(struct tfm_crypto_pack_iovec)},
    };

    status = API_DISPATCH_NO_OUTVEC(tfm_crypto_close_key,
                                    TFM_CRYPTO_CLOSE_KEY);;

    return status;
}

psa_status_t psa_import_key(const psa_key_attributes_t *attributes,
                            const uint8_t *data,
                            size_t data_length,
                            psa_key_id_t *key)
{
    psa_status_t status;
    struct tfm_crypto_pack_iovec iov = {
        .sfn_id = TFM_CRYPTO_IMPORT_KEY_SID,
    };
    psa_invec in_vec[] = {
        {.base = &iov, .len = sizeof(struct tfm_crypto_pack_iovec)},
        {.base = attributes, .len = sizeof(psa_key_attributes_t)},
        {.base = data, .len = data_length}
    };
    psa_outvec out_vec[] = {
        {.base = key, .len = sizeof(psa_key_id_t)}
    };

    status = API_DISPATCH(tfm_crypto_import_key,
                          TFM_CRYPTO_IMPORT_KEY);

    return status;
}

psa_status_t psa_destroy_key(psa_key_id_t key)
{
    psa_status_t status;
    struct tfm_crypto_pack_iovec iov = {
        .sfn_id = TFM_CRYPTO_DESTROY_KEY_SID,
        .key_id = key,
    };
    psa_invec in_vec[] = {
        {.base = &iov, .len = sizeof(struct tfm_crypto_pack_iovec)},
    };

    status = API_DISPATCH_NO_OUTVEC(tfm_crypto_destroy_key,
                                    TFM_CRYPTO_DESTROY_KEY);

    return status;
}

psa_status_t psa_get_key_attributes(psa_key_id_t key,
                                    psa_key_attributes_t *attributes)
{
    psa_status_t status;
    struct tfm_crypto_pack_iovec iov = {
        .sfn_id = TFM_CRYPTO_GET_KEY_ATTRIBUTES_SID,
        .key_id = key,
    };
    psa_invec in_vec[] = {
        {.base = &iov, .len = sizeof(struct tfm_crypto_pack_iovec)},
    };
    psa_outvec out_vec[] = {
        {.base = attributes, .len = sizeof(psa_key_attributes_t)},
    };

    status = API_DISPATCH(tfm_crypto_get_key_attributes,
                          TFM_CRYPTO_GET_KEY_ATTRIBUTES);
    return status;
}

void psa_reset_key_attributes(psa_key_attributes_t *attributes)
{
    struct tfm_crypto_pack_iovec iov = {
        .sfn_id = TFM_CRYPTO_RESET_KEY_ATTRIBUTES_SID,
    };
    psa_invec in_vec[] = {
        {.base = &iov, .len = sizeof(struct tfm_crypto_pack_iovec)},
    };
    psa_outvec out_vec[] = {
        {.base = attributes, .len = sizeof(psa_key_attributes_t)},
    };

    (void)API_DISPATCH(tfm_crypto_reset_key_attributes,
                       TFM_CRYPTO_RESET_KEY_ATTRIBUTES);
    return;
}

psa_status_t psa_export_key(psa_key_id_t key,
                            uint8_t *data,
                            size_t data_size,
                            size_t *data_length)
{
    psa_status_t status;
    struct tfm_crypto_pack_iovec iov = {
        .sfn_id = TFM_CRYPTO_EXPORT_KEY_SID,
        .key_id = key,
    };
    psa_invec in_vec[] = {
        {.base = &iov, .len = sizeof(struct tfm_crypto_pack_iovec)},
    };
    psa_outvec out_vec[] = {
        {.base = data, .len = data_size}
    };

    status = API_DISPATCH(tfm_crypto_export_key,
                          TFM_CRYPTO_EXPORT_KEY);

    *data_length = out_vec[0].len;

    return status;
}

psa_status_t psa_export_public_key(psa_key_id_t key,
                                   uint8_t *data,
                                   size_t data_size,
                                   size_t *data_length)
{
    psa_status_t status;
    struct tfm_crypto_pack_iovec iov = {
        .sfn_id = TFM_CRYPTO_EXPORT_PUBLIC_KEY_SID,
        .key_id = key,
    };

    psa_invec in_vec[] = {
        {.base = &iov, .len = sizeof(struct tfm_crypto_pack_iovec)},
    };
    psa_outvec out_vec[] = {
        {.base = data, .len = data_size}
    };

    status = API_DISPATCH(tfm_crypto_export_public_key,
                          TFM_CRYPTO_EXPORT_PUBLIC_KEY);

    *data_length = out_vec[0].len;

    return status;
}

psa_status_t psa_purge_key(psa_key_id_t key)
{
    psa_status_t status;
    struct tfm_crypto_pack_iovec iov = {
        .sfn_id = TFM_CRYPTO_PURGE_KEY_SID,
        .key_id = key,
    };
    psa_invec in_vec[] = {
        {.base = &iov, .len = sizeof(struct tfm_crypto_pack_iovec)},
    };

    status = API_DISPATCH_NO_OUTVEC(tfm_crypto_purge_key,
                                    TFM_CRYPTO_PURGE_KEY);
    return status;
}

psa_status_t psa_copy_key(psa_key_id_t source_key,
                          const psa_key_attributes_t *attributes,
                          psa_key_id_t *target_key)
{
    psa_status_t status;
    struct tfm_crypto_pack_iovec iov = {
        .sfn_id = TFM_CRYPTO_COPY_KEY_SID,
        .key_id = source_key,
    };

    psa_invec in_vec[] = {
        {.base = &iov, .len = sizeof(struct tfm_crypto_pack_iovec)},
        {.base = attributes, .len = sizeof(psa_key_attributes_t)},
    };

    psa_outvec out_vec[] = {
        {.base = target_key, .len = sizeof(psa_key_id_t)},
    };

    status = API_DISPATCH(tfm_crypto_copy_key,
                          TFM_CRYPTO_COPY_KEY);

    return status;
}

psa_status_t psa_cipher_generate_iv(psa_cipher_operation_t *operation,
                                    unsigned char *iv,
                                    size_t iv_size,
                                    size_t *iv_length)
{
    psa_status_t status;
    struct tfm_crypto_pack_iovec iov = {
        .sfn_id = TFM_CRYPTO_CIPHER_GENERATE_IV_SID,
        .op_handle = operation->handle,
    };

    psa_invec in_vec[] = {
        {.base = &iov, .len = sizeof(struct tfm_crypto_pack_iovec)},
    };
    psa_outvec out_vec[] = {
        {.base = &(operation->handle), .len = sizeof(uint32_t)},
        {.base = iv, .len = iv_size},
    };

    status = API_DISPATCH(tfm_crypto_cipher_generate_iv,
                          TFM_CRYPTO_CIPHER_GENERATE_IV);

    *iv_length = out_vec[1].len;

    return status;
}

psa_status_t psa_cipher_set_iv(psa_cipher_operation_t *operation,
                               const unsigned char *iv,
                               size_t iv_length)
{
    psa_status_t status;
    struct tfm_crypto_pack_iovec iov = {
        .sfn_id = TFM_CRYPTO_CIPHER_SET_IV_SID,
        .op_handle = operation->handle,
    };

    psa_invec in_vec[] = {
        {.base = &iov, .len = sizeof(struct tfm_crypto_pack_iovec)},
        {.base = iv, .len = iv_length},
    };
    psa_outvec out_vec[] = {
        {.base = &(operation->handle), .len = sizeof(uint32_t)},
    };

    status = API_DISPATCH(tfm_crypto_cipher_set_iv,
                          TFM_CRYPTO_CIPHER_SET_IV);

    return status;
}

psa_status_t psa_cipher_encrypt_setup(psa_cipher_operation_t *operation,
                                      psa_key_id_t key,
                                      psa_algorithm_t alg)
{
    psa_status_t status;
    struct tfm_crypto_pack_iovec iov = {
        .sfn_id = TFM_CRYPTO_CIPHER_ENCRYPT_SETUP_SID,
        .key_id = key,
        .alg = alg,
        .op_handle = operation->handle,
    };

    psa_invec in_vec[] = {
        {.base = &iov, .len = sizeof(struct tfm_crypto_pack_iovec)},
    };
    psa_outvec out_vec[] = {
        {.base = &(operation->handle), .len = sizeof(uint32_t)},
    };

    status = API_DISPATCH(tfm_crypto_cipher_encrypt_setup,
                          TFM_CRYPTO_CIPHER_ENCRYPT_SETUP);

    return status;
}

psa_status_t psa_cipher_decrypt_setup(psa_cipher_operation_t *operation,
                                      psa_key_id_t key,
                                      psa_algorithm_t alg)
{
    psa_status_t status;
    struct tfm_crypto_pack_iovec iov = {
        .sfn_id = TFM_CRYPTO_CIPHER_DECRYPT_SETUP_SID,
        .key_id = key,
        .alg = alg,
        .op_handle = operation->handle,
    };

    psa_invec in_vec[] = {
        {.base = &iov, .len = sizeof(struct tfm_crypto_pack_iovec)},
    };
    psa_outvec out_vec[] = {
        {.base = &(operation->handle), .len = sizeof(uint32_t)},
    };

    status = API_DISPATCH(tfm_crypto_cipher_decrypt_setup,
                          TFM_CRYPTO_CIPHER_DECRYPT_SETUP);

    return status;
}

psa_status_t psa_cipher_update(psa_cipher_operation_t *operation,
                               const uint8_t *input,
                               size_t input_length,
                               unsigned char *output,
                               size_t output_size,
                               size_t *output_length)
{
    psa_status_t status;
    struct tfm_crypto_pack_iovec iov = {
        .sfn_id = TFM_CRYPTO_CIPHER_UPDATE_SID,
        .op_handle = operation->handle,
    };

    psa_invec in_vec[] = {
        {.base = &iov, .len = sizeof(struct tfm_crypto_pack_iovec)},
        {.base = input, .len = input_length},
    };
    psa_outvec out_vec[] = {
        {.base = &(operation->handle), .len = sizeof(uint32_t)},
        {.base = output, .len = output_size}
    };

    status = API_DISPATCH(tfm_crypto_cipher_update,
                          TFM_CRYPTO_CIPHER_UPDATE);

    *output_length = out_vec[1].len;

    return status;
}

psa_status_t psa_cipher_abort(psa_cipher_operation_t *operation)
{
    psa_status_t status;
    struct tfm_crypto_pack_iovec iov = {
        .sfn_id = TFM_CRYPTO_CIPHER_ABORT_SID,
        .op_handle = operation->handle,
    };

    psa_invec in_vec[] = {
        {.base = &iov, .len = sizeof(struct tfm_crypto_pack_iovec)},
    };
    psa_outvec out_vec[] = {
        {.base = &(operation->handle), .len = sizeof(uint32_t)},
    };

    status = API_DISPATCH(tfm_crypto_cipher_abort,
                          TFM_CRYPTO_CIPHER_ABORT);

    return status;
}

psa_status_t psa_cipher_finish(psa_cipher_operation_t *operation,
                               uint8_t *output,
                               size_t output_size,
                               size_t *output_length)
{
    psa_status_t status;
    struct tfm_crypto_pack_iovec iov = {
        .sfn_id = TFM_CRYPTO_CIPHER_FINISH_SID,
        .op_handle = operation->handle,
    };

    psa_invec in_vec[] = {
        {.base = &iov, .len = sizeof(struct tfm_crypto_pack_iovec)},
    };
    psa_outvec out_vec[] = {
        {.base = &(operation->handle), .len = sizeof(uint32_t)},
        {.base = output, .len = output_size},
    };

    status = API_DISPATCH(tfm_crypto_cipher_finish,
                          TFM_CRYPTO_CIPHER_FINISH);

    *output_length = out_vec[1].len;

    return status;
}

psa_status_t psa_hash_setup(psa_hash_operation_t *operation,
                            psa_algorithm_t alg)
{
    psa_status_t status;
    struct tfm_crypto_pack_iovec iov = {
        .sfn_id = TFM_CRYPTO_HASH_SETUP_SID,
        .alg = alg,
        .op_handle = operation->handle,
    };

    psa_invec in_vec[] = {
        {.base = &iov, .len = sizeof(struct tfm_crypto_pack_iovec)},
    };
    psa_outvec out_vec[] = {
        {.base = &(operation->handle), .len = sizeof(uint32_t)},
    };

    status = API_DISPATCH(tfm_crypto_hash_setup,
                          TFM_CRYPTO_HASH_SETUP);

    return status;
}

psa_status_t psa_hash_update(psa_hash_operation_t *operation,
                             const uint8_t *input,
                             size_t input_length)
{
    psa_status_t status;
    struct tfm_crypto_pack_iovec iov = {
        .sfn_id = TFM_CRYPTO_HASH_UPDATE_SID,
        .op_handle = operation->handle,
    };

    psa_invec in_vec[] = {
        {.base = &iov, .len = sizeof(struct tfm_crypto_pack_iovec)},
        {.base = input, .len = input_length},
    };
    psa_outvec out_vec[] = {
        {.base = &(operation->handle), .len = sizeof(uint32_t)},
    };

    status = API_DISPATCH(tfm_crypto_hash_update,
                          TFM_CRYPTO_HASH_UPDATE);

    return status;
}

psa_status_t psa_hash_finish(psa_hash_operation_t *operation,
                             uint8_t *hash,
                             size_t hash_size,
                             size_t *hash_length)
{
    psa_status_t status;
    struct tfm_crypto_pack_iovec iov = {
        .sfn_id = TFM_CRYPTO_HASH_FINISH_SID,
        .op_handle = operation->handle,
    };

    psa_invec in_vec[] = {
        {.base = &iov, .len = sizeof(struct tfm_crypto_pack_iovec)},
    };
    psa_outvec out_vec[] = {
        {.base = &(operation->handle), .len = sizeof(uint32_t)},
        {.base = hash, .len = hash_size},
    };

    status = API_DISPATCH(tfm_crypto_hash_finish,
                          TFM_CRYPTO_HASH_FINISH);

    *hash_length = out_vec[1].len;

    return status;
}

psa_status_t psa_hash_verify(psa_hash_operation_t *operation,
                             const uint8_t *hash,
                             size_t hash_length)
{
    psa_status_t status;
    struct tfm_crypto_pack_iovec iov = {
        .sfn_id = TFM_CRYPTO_HASH_VERIFY_SID,
        .op_handle = operation->handle,
    };

    psa_invec in_vec[] = {
        {.base = &iov, .len = sizeof(struct tfm_crypto_pack_iovec)},
        {.base = hash, .len = hash_length},
    };
    psa_outvec out_vec[] = {
        {.base = &(operation->handle), .len = sizeof(uint32_t)},
    };

    status = API_DISPATCH(tfm_crypto_hash_verify,
                          TFM_CRYPTO_HASH_VERIFY);

    return status;
}

psa_status_t psa_hash_abort(psa_hash_operation_t *operation)
{
    psa_status_t status;
    struct tfm_crypto_pack_iovec iov = {
        .sfn_id = TFM_CRYPTO_HASH_ABORT_SID,
        .op_handle = operation->handle,
    };

    psa_invec in_vec[] = {
        {.base = &iov, .len = sizeof(struct tfm_crypto_pack_iovec)},
    };
    psa_outvec out_vec[] = {
        {.base = &(operation->handle), .len = sizeof(uint32_t)},
    };

    status = API_DISPATCH(tfm_crypto_hash_abort,
                          TFM_CRYPTO_HASH_ABORT);

    return status;
}

psa_status_t psa_hash_clone(const psa_hash_operation_t *source_operation,
                            psa_hash_operation_t *target_operation)
{
    psa_status_t status;
    struct tfm_crypto_pack_iovec iov = {
        .sfn_id = TFM_CRYPTO_HASH_CLONE_SID,
        .op_handle = source_operation->handle,
    };

    psa_invec in_vec[] = {
        {.base = &iov, .len = sizeof(struct tfm_crypto_pack_iovec)},
    };
    psa_outvec out_vec[] = {
        {.base = target_operation, .len = sizeof(psa_hash_operation_t)},
    };

    if (target_operation && (target_operation->handle != 0)) {
        return PSA_ERROR_BAD_STATE;
    }

    status = API_DISPATCH(tfm_crypto_hash_clone,
                          TFM_CRYPTO_HASH_CLONE);

    return status;
}

psa_status_t psa_hash_compute(psa_algorithm_t alg,
                              const uint8_t *input,
                              size_t input_length,
                              uint8_t *hash,
                              size_t hash_size,
                              size_t *hash_length)
{
    psa_status_t status;
    struct tfm_crypto_pack_iovec iov = {
        .sfn_id = TFM_CRYPTO_HASH_COMPUTE_SID,
        .alg = alg,
    };

    psa_invec in_vec[] = {
        {.base = &iov, .len = sizeof(struct tfm_crypto_pack_iovec)},
        {.base = input, .len = input_length},
    };

    psa_outvec out_vec[] = {
        {.base = hash, .len = hash_size}
    };

    status = API_DISPATCH(tfm_crypto_hash_compute,
                          TFM_CRYPTO_HASH_COMPUTE);

    *hash_length = out_vec[0].len;

    return status;
}

psa_status_t psa_hash_compare(psa_algorithm_t alg,
                              const uint8_t *input,
                              size_t input_length,
                              const uint8_t *hash,
                              size_t hash_length)
{
    psa_status_t status;
    struct tfm_crypto_pack_iovec iov = {
        .sfn_id = TFM_CRYPTO_HASH_COMPARE_SID,
        .alg = alg,
    };

    psa_invec in_vec[] = {
        {.base = &iov, .len = sizeof(struct tfm_crypto_pack_iovec)},
        {.base = input, .len = input_length},
        {.base = hash, .len = hash_length},
    };

    status = API_DISPATCH_NO_OUTVEC(tfm_crypto_hash_compare,
                          TFM_CRYPTO_HASH_COMPARE);

    return status;
}

psa_status_t psa_mac_sign_setup(psa_mac_operation_t *operation,
                                psa_key_id_t key,
                                psa_algorithm_t alg)
{
    psa_status_t status;
    struct tfm_crypto_pack_iovec iov = {
        .sfn_id = TFM_CRYPTO_MAC_SIGN_SETUP_SID,
        .key_id = key,
        .alg = alg,
        .op_handle = operation->handle,
    };

    psa_invec in_vec[] = {
        {.base = &iov, .len = sizeof(struct tfm_crypto_pack_iovec)},
    };
    psa_outvec out_vec[] = {
        {.base = &(operation->handle), .len = sizeof(uint32_t)},
    };

    status = API_DISPATCH(tfm_crypto_mac_sign_setup,
                          TFM_CRYPTO_MAC_SIGN_SETUP);

    return status;
}

psa_status_t psa_mac_verify_setup(psa_mac_operation_t *operation,
                                  psa_key_id_t key,
                                  psa_algorithm_t alg)
{
    psa_status_t status;
    struct tfm_crypto_pack_iovec iov = {
        .sfn_id = TFM_CRYPTO_MAC_VERIFY_SETUP_SID,
        .key_id = key,
        .alg = alg,
        .op_handle = operation->handle,
    };

    psa_invec in_vec[] = {
        {.base = &iov, .len = sizeof(struct tfm_crypto_pack_iovec)},
    };
    psa_outvec out_vec[] = {
        {.base = &(operation->handle), .len = sizeof(uint32_t)},
    };

    status = API_DISPATCH(tfm_crypto_mac_verify_setup,
                          TFM_CRYPTO_MAC_VERIFY_SETUP);

    return status;
}

psa_status_t psa_mac_update(psa_mac_operation_t *operation,
                            const uint8_t *input,
                            size_t input_length)
{
    psa_status_t status;
    struct tfm_crypto_pack_iovec iov = {
        .sfn_id = TFM_CRYPTO_MAC_UPDATE_SID,
        .op_handle = operation->handle,
    };

    psa_invec in_vec[] = {
        {.base = &iov, .len = sizeof(struct tfm_crypto_pack_iovec)},
        {.base = input, .len = input_length},
    };
    psa_outvec out_vec[] = {
        {.base = &(operation->handle), .len = sizeof(uint32_t)},
    };

    status = API_DISPATCH(tfm_crypto_mac_update,
                          TFM_CRYPTO_MAC_UPDATE);

    return status;
}

psa_status_t psa_mac_sign_finish(psa_mac_operation_t *operation,
                                 uint8_t *mac,
                                 size_t mac_size,
                                 size_t *mac_length)
{
    psa_status_t status;
    struct tfm_crypto_pack_iovec iov = {
        .sfn_id = TFM_CRYPTO_MAC_SIGN_FINISH_SID,
        .op_handle = operation->handle,
    };

    psa_invec in_vec[] = {
        {.base = &iov, .len = sizeof(struct tfm_crypto_pack_iovec)},
    };
    psa_outvec out_vec[] = {
        {.base = &(operation->handle), .len = sizeof(uint32_t)},
        {.base = mac, .len = mac_size},
    };

    status = API_DISPATCH(tfm_crypto_mac_sign_finish,
                          TFM_CRYPTO_MAC_SIGN_FINISH);

    *mac_length = out_vec[1].len;

    return status;
}

psa_status_t psa_mac_verify_finish(psa_mac_operation_t *operation,
                                   const uint8_t *mac,
                                   size_t mac_length)
{
    psa_status_t status;
    struct tfm_crypto_pack_iovec iov = {
        .sfn_id = TFM_CRYPTO_MAC_VERIFY_FINISH_SID,
        .op_handle = operation->handle,
    };

    psa_invec in_vec[] = {
        {.base = &iov, .len = sizeof(struct tfm_crypto_pack_iovec)},
        {.base = mac, .len = mac_length},
    };
    psa_outvec out_vec[] = {
        {.base = &(operation->handle), .len = sizeof(uint32_t)},
    };

    status = API_DISPATCH(tfm_crypto_mac_verify_finish,
                          TFM_CRYPTO_MAC_VERIFY_FINISH);

    return status;
}

psa_status_t psa_mac_abort(psa_mac_operation_t *operation)
{
    psa_status_t status;
    struct tfm_crypto_pack_iovec iov = {
        .sfn_id = TFM_CRYPTO_MAC_ABORT_SID,
        .op_handle = operation->handle,
    };

    psa_invec in_vec[] = {
        {.base = &iov, .len = sizeof(struct tfm_crypto_pack_iovec)},
    };
    psa_outvec out_vec[] = {
        {.base = &(operation->handle), .len = sizeof(uint32_t)},
    };

    status = API_DISPATCH(tfm_crypto_mac_abort,
                          TFM_CRYPTO_MAC_ABORT);

    return status;
}

psa_status_t psa_aead_encrypt(psa_key_id_t key,
                              psa_algorithm_t alg,
                              const uint8_t *nonce,
                              size_t nonce_length,
                              const uint8_t *additional_data,
                              size_t additional_data_length,
                              const uint8_t *plaintext,
                              size_t plaintext_length,
                              uint8_t *ciphertext,
                              size_t ciphertext_size,
                              size_t *ciphertext_length)
{
    psa_status_t status;
    struct tfm_crypto_pack_iovec iov = {
        .sfn_id = TFM_CRYPTO_AEAD_ENCRYPT_SID,
        .key_id = key,
        .alg = alg,
        .aead_in = {.nonce = {0}, .nonce_length = 0}
    };

    /* Sanitize the optional input */
    if ((additional_data == NULL) && (additional_data_length != 0)) {
        return PSA_ERROR_INVALID_ARGUMENT;
    }

    psa_invec in_vec[] = {
        {.base = NULL, .len = 0},
        {.base = plaintext, .len = plaintext_length},
        {.base = additional_data, .len = additional_data_length},
    };
    psa_outvec out_vec[] = {
        {.base = ciphertext, .len = ciphertext_size},
    };

    if (nonce_length > TFM_CRYPTO_MAX_NONCE_LENGTH) {
        return PSA_ERROR_INVALID_ARGUMENT;
    }

    if (nonce != NULL) {
        for (size_t idx = 0; idx < nonce_length; idx++) {
            iov.aead_in.nonce[idx] = nonce[idx];
        }
        iov.aead_in.nonce_length = nonce_length;
    }

    in_vec[0].base = &iov;
    in_vec[0].len = sizeof(struct tfm_crypto_pack_iovec);

    size_t in_len = IOVEC_LEN(in_vec);

    if (additional_data == NULL) {
        in_len--;
    }
    status = psa_call(TFM_CRYPTO_HANDLE, PSA_IPC_CALL, in_vec, in_len,
                      out_vec, IOVEC_LEN(out_vec));

    *ciphertext_length = out_vec[0].len;

    return status;
}

psa_status_t psa_aead_decrypt(psa_key_id_t key,
                              psa_algorithm_t alg,
                              const uint8_t *nonce,
                              size_t nonce_length,
                              const uint8_t *additional_data,
                              size_t additional_data_length,
                              const uint8_t *ciphertext,
                              size_t ciphertext_length,
                              uint8_t *plaintext,
                              size_t plaintext_size,
                              size_t *plaintext_length)
{
    psa_status_t status;
    struct tfm_crypto_pack_iovec iov = {
        .sfn_id = TFM_CRYPTO_AEAD_DECRYPT_SID,
        .key_id = key,
        .alg = alg,
        .aead_in = {.nonce = {0}, .nonce_length = 0}
    };

    /* Sanitize the optional input */
    if ((additional_data == NULL) && (additional_data_length != 0)) {
        return PSA_ERROR_INVALID_ARGUMENT;
    }

    psa_invec in_vec[] = {
        {.base = NULL, .len = 0},
        {.base = ciphertext, .len = ciphertext_length},
        {.base = additional_data, .len = additional_data_length},
    };
    psa_outvec out_vec[] = {
        {.base = plaintext, .len = plaintext_size},
    };

    if (nonce_length > TFM_CRYPTO_MAX_NONCE_LENGTH) {
        return PSA_ERROR_INVALID_ARGUMENT;
    }

    if (nonce != NULL) {
        for (size_t idx = 0; idx < nonce_length; idx++) {
            iov.aead_in.nonce[idx] = nonce[idx];
        }
        iov.aead_in.nonce_length = nonce_length;
    }

    in_vec[0].base = &iov;
    in_vec[0].len = sizeof(struct tfm_crypto_pack_iovec);

    size_t in_len = IOVEC_LEN(in_vec);

    if (additional_data == NULL) {
        in_len--;
    }
    status = psa_call(TFM_CRYPTO_HANDLE, PSA_IPC_CALL, in_vec, in_len,
                      out_vec, IOVEC_LEN(out_vec));

    *plaintext_length = out_vec[0].len;

    return status;
}

psa_status_t psa_aead_encrypt_setup(psa_aead_operation_t *operation,
                                    psa_key_id_t key,
                                    psa_algorithm_t alg)
{
    psa_status_t status;
    struct tfm_crypto_pack_iovec iov = {
        .sfn_id = TFM_CRYPTO_AEAD_ENCRYPT_SETUP_SID,
        .key_id = key,
        .alg = alg,
        .op_handle = operation->handle,
    };

    psa_invec in_vec[] = {
        {.base = &iov, .len = sizeof(struct tfm_crypto_pack_iovec)}
    };
    psa_outvec out_vec[] = {
        {.base = &(operation->handle), .len = sizeof(uint32_t)}
    };

    status = API_DISPATCH(tfm_crypto_aead_encrypt_setup,
                          TFM_CRYPTO_AEAD_ENCRYPT_SETUP);
    return status;
}

psa_status_t psa_aead_decrypt_setup(psa_aead_operation_t *operation,
                                    psa_key_id_t key,
                                    psa_algorithm_t alg)
{
    psa_status_t status;
    struct tfm_crypto_pack_iovec iov = {
        .sfn_id = TFM_CRYPTO_AEAD_DECRYPT_SETUP_SID,
        .key_id = key,
        .alg = alg,
        .op_handle = operation->handle,
    };

    psa_invec in_vec[] = {
        {.base = &iov, .len = sizeof(struct tfm_crypto_pack_iovec)}
    };
    psa_outvec out_vec[] = {
        {.base = &(operation->handle), .len = sizeof(uint32_t)}
    };

    status = API_DISPATCH(tfm_crypto_aead_decrypt_setup,
                          TFM_CRYPTO_AEAD_DECRYPT_SETUP);
    return status;
}

psa_status_t psa_aead_generate_nonce(psa_aead_operation_t *operation,
                                     uint8_t *nonce,
                                     size_t nonce_size,
                                     size_t *nonce_length)
{
    psa_status_t status;
    struct tfm_crypto_pack_iovec iov = {
        .sfn_id = TFM_CRYPTO_AEAD_GENERATE_NONCE_SID,
        .op_handle = operation->handle,
    };

    psa_invec in_vec[] = {
        {.base = &iov, .len = sizeof(struct tfm_crypto_pack_iovec)},
    };
    psa_outvec out_vec[] = {
        {.base = &(operation->handle), .len = sizeof(uint32_t)},
        {.base = nonce, .len = nonce_size}
    };

    status = API_DISPATCH(tfm_crypto_aead_generate_nonce,
                          TFM_CRYPTO_AEAD_GENERATE_NONCE);

    *nonce_length = out_vec[1].len;
    return status;
}

psa_status_t psa_aead_set_nonce(psa_aead_operation_t *operation,
                                const uint8_t *nonce,
                                size_t nonce_length)
{
    psa_status_t status;
    struct tfm_crypto_pack_iovec iov = {
        .sfn_id = TFM_CRYPTO_AEAD_SET_NONCE_SID,
        .op_handle = operation->handle,
    };

    psa_invec in_vec[] = {
        {.base = &iov, .len = sizeof(struct tfm_crypto_pack_iovec)},
        {.base = nonce, .len = nonce_length}
    };
    psa_outvec out_vec[] = {
        {.base = &(operation->handle), .len = sizeof(uint32_t)}
    };

    status = API_DISPATCH(tfm_crypto_aead_set_nonce,
                          TFM_CRYPTO_AEAD_SET_NONCE);
    return status;
}

psa_status_t psa_aead_set_lengths(psa_aead_operation_t *operation,
                                  size_t ad_length,
                                  size_t plaintext_length)
{
    psa_status_t status;
    struct tfm_crypto_pack_iovec iov = {
        .sfn_id = TFM_CRYPTO_AEAD_SET_LENGTHS_SID,
        .ad_length = ad_length,
        .plaintext_length = plaintext_length,
        .op_handle = operation->handle,
    };

    psa_invec in_vec[] = {
        {.base = &iov, .len = sizeof(struct tfm_crypto_pack_iovec)},
    };
    psa_outvec out_vec[] = {
        {.base = &(operation->handle), .len = sizeof(uint32_t)}
    };

    status = API_DISPATCH(tfm_crypto_aead_set_lengths,
                          TFM_CRYPTO_AEAD_SET_LENGTHS);
    return status;
}

psa_status_t psa_aead_update_ad(psa_aead_operation_t *operation,
                                const uint8_t *input,
                                size_t input_length)
{
    psa_status_t status;
    struct tfm_crypto_pack_iovec iov = {
        .sfn_id = TFM_CRYPTO_AEAD_UPDATE_AD_SID,
        .op_handle = operation->handle,
    };

    /* Sanitize the optional input */
    if ((input == NULL) && (input_length != 0)) {
        return PSA_ERROR_INVALID_ARGUMENT;
    }

    psa_invec in_vec[] = {
        {.base = &iov, .len = sizeof(struct tfm_crypto_pack_iovec)},
        {.base = input, .len = input_length}
    };
    psa_outvec out_vec[] = {
        {.base = &(operation->handle), .len = sizeof(uint32_t)}
    };

    size_t in_len = IOVEC_LEN(in_vec);

    if (input == NULL) {
        in_len--;
    }
    status = psa_call(TFM_CRYPTO_HANDLE, PSA_IPC_CALL, in_vec, in_len,
                      out_vec, IOVEC_LEN(out_vec));
    return status;
}

psa_status_t psa_aead_update(psa_aead_operation_t *operation,
                             const uint8_t *input,
                             size_t input_length,
                             uint8_t *output,
                             size_t output_size,
                             size_t *output_length)
{
    psa_status_t status;
    struct tfm_crypto_pack_iovec iov = {
        .sfn_id = TFM_CRYPTO_AEAD_UPDATE_SID,
        .op_handle = operation->handle,
    };

    /* Sanitize the optional input */
    if ((input == NULL) && (input_length != 0)) {
        return PSA_ERROR_INVALID_ARGUMENT;
    }

    psa_invec in_vec[] = {
        {.base = &iov, .len = sizeof(struct tfm_crypto_pack_iovec)},
        {.base = input, .len = input_length}
    };
    psa_outvec out_vec[] = {
        {.base = &(operation->handle), .len = sizeof(uint32_t)},
<<<<<<< HEAD
        {.base  = output, .len = output_size},
=======
        {.base = output, .len = output_size},
>>>>>>> c26af639
    };

    size_t in_len = IOVEC_LEN(in_vec);

    if (input == NULL) {
        in_len--;
    }
    status = psa_call(TFM_CRYPTO_HANDLE, PSA_IPC_CALL, in_vec, in_len,
                      out_vec, IOVEC_LEN(out_vec));

    *output_length = out_vec[1].len;
    return status;
}

psa_status_t psa_aead_finish(psa_aead_operation_t *operation,
                             uint8_t *ciphertext,
                             size_t ciphertext_size,
                             size_t *ciphertext_length,
                             uint8_t *tag,
                             size_t tag_size,
                             size_t *tag_length)
{
    psa_status_t status;
    struct tfm_crypto_pack_iovec iov = {
        .sfn_id = TFM_CRYPTO_AEAD_FINISH_SID,
        .op_handle = operation->handle,
    };

    /* Sanitize the optional output */
    if ((ciphertext == NULL) && (ciphertext_size != 0)) {
        return PSA_ERROR_INVALID_ARGUMENT;
    }

    psa_invec in_vec[] = {
        {.base = &iov, .len = sizeof(struct tfm_crypto_pack_iovec)},
    };
    psa_outvec out_vec[] = {
        {.base = &(operation->handle), .len = sizeof(uint32_t)},
        {.base = tag, .len = tag_size},
        {.base = ciphertext, .len = ciphertext_size}
    };

    size_t out_len = IOVEC_LEN(out_vec);

    if (ciphertext == NULL || ciphertext_size == 0) {
        out_len--;
    }
    if ((out_len == 3) && (ciphertext_length == NULL)) {
        return PSA_ERROR_INVALID_ARGUMENT;
    }

<<<<<<< HEAD
    status = psa_call(TFM_CRYPTO_HANDLE, PSA_IPC_CALL, in_vec, IOVEC_LEN(in_vec),
=======
    status = psa_call(TFM_CRYPTO_HANDLE, PSA_IPC_CALL,
                      in_vec, IOVEC_LEN(in_vec),
>>>>>>> c26af639
                      out_vec, out_len);

    *tag_length = out_vec[1].len;

    if (out_len == 3) {
        *ciphertext_length = out_vec[2].len;
    } else {
        *ciphertext_length = 0;
    }
    return status;
}

psa_status_t psa_aead_verify(psa_aead_operation_t *operation,
                             uint8_t *plaintext,
                             size_t plaintext_size,
                             size_t *plaintext_length,
                             const uint8_t *tag,
                             size_t tag_length)
{
    psa_status_t status;
    struct tfm_crypto_pack_iovec iov = {
        .sfn_id = TFM_CRYPTO_AEAD_VERIFY_SID,
        .op_handle = operation->handle,
    };

    /* Sanitize the optional output */
    if ((plaintext == NULL) && (plaintext_size != 0)) {
        return PSA_ERROR_INVALID_ARGUMENT;
    }

    psa_invec in_vec[] = {
        {.base = &iov, .len = sizeof(struct tfm_crypto_pack_iovec)},
        {.base = tag, .len = tag_length}
    };
    psa_outvec out_vec[] = {
        {.base = &(operation->handle), .len = sizeof(uint32_t)},
        {.base = plaintext, .len = plaintext_size},
    };

    size_t out_len = IOVEC_LEN(out_vec);

    if (plaintext == NULL || plaintext_size == 0) {
        out_len--;
    }
    if ((out_len == 2) && (plaintext_length == NULL)) {
        return PSA_ERROR_INVALID_ARGUMENT;
    }

<<<<<<< HEAD
    status = psa_call(TFM_CRYPTO_HANDLE, PSA_IPC_CALL, in_vec, IOVEC_LEN(in_vec),
=======
    status = psa_call(TFM_CRYPTO_HANDLE, PSA_IPC_CALL,
                      in_vec, IOVEC_LEN(in_vec),
>>>>>>> c26af639
                      out_vec, out_len);

    if (out_len == 2) {
        *plaintext_length = out_vec[1].len;
    } else {
        *plaintext_length = 0;
    }
    return status;
}

psa_status_t psa_aead_abort(psa_aead_operation_t *operation)
{
    psa_status_t status;
    struct tfm_crypto_pack_iovec iov = {
        .sfn_id = TFM_CRYPTO_AEAD_ABORT_SID,
        .op_handle = operation->handle,
    };

    psa_invec in_vec[] = {
        {.base = &iov, .len = sizeof(struct tfm_crypto_pack_iovec)},
    };
    psa_outvec out_vec[] = {
        {.base = &(operation->handle), .len = sizeof(uint32_t)},
    };

    status = API_DISPATCH(tfm_crypto_aead_abort,
                          TFM_CRYPTO_AEAD_ABORT);
    return status;
}

psa_status_t psa_sign_message(psa_key_id_t key,
                              psa_algorithm_t alg,
                              const uint8_t *input,
                              size_t input_length,
                              uint8_t *signature,
                              size_t signature_size,
                              size_t *signature_length)
{
    psa_status_t status;
    struct tfm_crypto_pack_iovec iov = {
        .sfn_id = TFM_CRYPTO_SIGN_MESSAGE_SID,
        .key_id = key,
        .alg = alg,
    };

    psa_invec in_vec[] = {
        {.base = &iov, .len = sizeof(struct tfm_crypto_pack_iovec)},
        {.base = input, .len = input_length},
    };
    psa_outvec out_vec[] = {
        {.base = signature, .len = signature_size},
    };

    status = API_DISPATCH(tfm_crypto_sign_message,
                          TFM_CRYPTO_SIGN_MESSAGE);

    *signature_length = out_vec[0].len;
    return status;
}

psa_status_t psa_verify_message(psa_key_id_t key,
                                psa_algorithm_t alg,
                                const uint8_t *input,
                                size_t input_length,
                                const uint8_t *signature,
                                size_t signature_length)
{
    psa_status_t status;
    struct tfm_crypto_pack_iovec iov = {
        .sfn_id = TFM_CRYPTO_VERIFY_MESSAGE_SID,
        .key_id = key,
        .alg = alg
    };

    psa_invec in_vec[] = {
        {.base = &iov, .len = sizeof(struct tfm_crypto_pack_iovec)},
        {.base = input, .len = input_length},
        {.base = signature, .len = signature_length}
    };

    status = API_DISPATCH_NO_OUTVEC(tfm_crypto_verify_message,
                                    TFM_CRYPTO_VERIFY_MESSAGE);

    return status;
}

psa_status_t psa_sign_hash(psa_key_id_t key,
                           psa_algorithm_t alg,
                           const uint8_t *hash,
                           size_t hash_length,
                           uint8_t *signature,
                           size_t signature_size,
                           size_t *signature_length)
{
    psa_status_t status;
    struct tfm_crypto_pack_iovec iov = {
        .sfn_id = TFM_CRYPTO_SIGN_HASH_SID,
        .key_id = key,
        .alg = alg,
    };

    psa_invec in_vec[] = {
        {.base = &iov, .len = sizeof(struct tfm_crypto_pack_iovec)},
        {.base = hash, .len = hash_length},
    };
    psa_outvec out_vec[] = {
        {.base = signature, .len = signature_size},
    };

    status = API_DISPATCH(tfm_crypto_sign_hash,
                          TFM_CRYPTO_SIGN_HASH);

    *signature_length = out_vec[0].len;

    return status;
}

psa_status_t psa_verify_hash(psa_key_id_t key,
                             psa_algorithm_t alg,
                             const uint8_t *hash,
                             size_t hash_length,
                             const uint8_t *signature,
                             size_t signature_length)
{
    psa_status_t status;
    struct tfm_crypto_pack_iovec iov = {
        .sfn_id = TFM_CRYPTO_VERIFY_HASH_SID,
        .key_id = key,
        .alg = alg
    };

    psa_invec in_vec[] = {
        {.base = &iov, .len = sizeof(struct tfm_crypto_pack_iovec)},
        {.base = hash, .len = hash_length},
        {.base = signature, .len = signature_length}
    };

    status = API_DISPATCH_NO_OUTVEC(tfm_crypto_verify_hash,
                                    TFM_CRYPTO_VERIFY_HASH);

    return status;
}

psa_status_t psa_asymmetric_encrypt(psa_key_id_t key,
                                    psa_algorithm_t alg,
                                    const uint8_t *input,
                                    size_t input_length,
                                    const uint8_t *salt,
                                    size_t salt_length,
                                    uint8_t *output,
                                    size_t output_size,
                                    size_t *output_length)
{
    psa_status_t status;
    struct tfm_crypto_pack_iovec iov = {
        .sfn_id = TFM_CRYPTO_ASYMMETRIC_ENCRYPT_SID,
        .key_id = key,
        .alg = alg
    };

    /* Sanitize the optional input */
    if ((salt == NULL) && (salt_length != 0)) {
        return PSA_ERROR_INVALID_ARGUMENT;
    }

    psa_invec in_vec[] = {
        {.base = &iov, .len = sizeof(struct tfm_crypto_pack_iovec)},
        {.base = input, .len = input_length},
        {.base = salt, .len = salt_length}
    };

    psa_outvec out_vec[] = {
        {.base = output, .len = output_size},
    };

    size_t in_len = IOVEC_LEN(in_vec);

    if (salt == NULL) {
        in_len--;
    }
    status = psa_call(TFM_CRYPTO_HANDLE, PSA_IPC_CALL, in_vec, in_len,
                      out_vec, IOVEC_LEN(out_vec));

    *output_length = out_vec[0].len;

    return status;
}

psa_status_t psa_asymmetric_decrypt(psa_key_id_t key,
                                    psa_algorithm_t alg,
                                    const uint8_t *input,
                                    size_t input_length,
                                    const uint8_t *salt,
                                    size_t salt_length,
                                    uint8_t *output,
                                    size_t output_size,
                                    size_t *output_length)
{
    psa_status_t status;
    struct tfm_crypto_pack_iovec iov = {
        .sfn_id = TFM_CRYPTO_ASYMMETRIC_DECRYPT_SID,
        .key_id = key,
        .alg = alg
    };

    /* Sanitize the optional input */
    if ((salt == NULL) && (salt_length != 0)) {
        return PSA_ERROR_INVALID_ARGUMENT;
    }

    psa_invec in_vec[] = {
        {.base = &iov, .len = sizeof(struct tfm_crypto_pack_iovec)},
        {.base = input, .len = input_length},
        {.base = salt, .len = salt_length}
    };

    psa_outvec out_vec[] = {
        {.base = output, .len = output_size},
    };

    size_t in_len = IOVEC_LEN(in_vec);

    if (salt == NULL) {
        in_len--;
    }
    status = psa_call(TFM_CRYPTO_HANDLE, PSA_IPC_CALL, in_vec, in_len,
                      out_vec, IOVEC_LEN(out_vec));

    *output_length = out_vec[0].len;

    return status;
}

psa_status_t psa_key_derivation_get_capacity(
                                const psa_key_derivation_operation_t *operation,
                                size_t *capacity)
{
    psa_status_t status;
    struct tfm_crypto_pack_iovec iov = {
        .sfn_id = TFM_CRYPTO_KEY_DERIVATION_GET_CAPACITY_SID,
        .op_handle = operation->handle,
    };

    psa_invec in_vec[] = {
        {.base = &iov, .len = sizeof(struct tfm_crypto_pack_iovec)},
    };

    psa_outvec out_vec[] = {
        {.base = capacity, .len = sizeof(size_t)},
    };

    status = API_DISPATCH(tfm_crypto_key_derivation_get_capacity,
                          TFM_CRYPTO_KEY_DERIVATION_GET_CAPACITY);

    return status;
}

psa_status_t psa_key_derivation_output_bytes(
                                      psa_key_derivation_operation_t *operation,
                                      uint8_t *output,
                                      size_t output_length)
{
    psa_status_t status;
    struct tfm_crypto_pack_iovec iov = {
        .sfn_id = TFM_CRYPTO_KEY_DERIVATION_OUTPUT_BYTES_SID,
        .op_handle = operation->handle,
    };

    psa_invec in_vec[] = {
        {.base = &iov, .len = sizeof(struct tfm_crypto_pack_iovec)},
    };

    psa_outvec out_vec[] = {
        {.base = output, .len = output_length},
    };

    status = API_DISPATCH(tfm_crypto_key_derivation_output_bytes,
                          TFM_CRYPTO_KEY_DERIVATION_OUTPUT_BYTES);

    return status;
}

psa_status_t psa_key_derivation_input_key(
                                      psa_key_derivation_operation_t *operation,
                                      psa_key_derivation_step_t step,
                                      psa_key_id_t key)
{
    psa_status_t status;
    struct tfm_crypto_pack_iovec iov = {
        .sfn_id = TFM_CRYPTO_KEY_DERIVATION_INPUT_KEY_SID,
        .key_id = key,
        .step = step,
        .op_handle = operation->handle,
    };

    psa_invec in_vec[] = {
        {.base = &iov, .len = sizeof(struct tfm_crypto_pack_iovec)},
    };

    status = API_DISPATCH_NO_OUTVEC(tfm_crypto_key_derivation_input_key,
                                    TFM_CRYPTO_KEY_DERIVATION_INPUT_KEY);

    return status;
}

psa_status_t psa_key_derivation_abort(psa_key_derivation_operation_t *operation)
{
    psa_status_t status;
    struct tfm_crypto_pack_iovec iov = {
        .sfn_id = TFM_CRYPTO_KEY_DERIVATION_ABORT_SID,
        .op_handle = operation->handle,
    };

    psa_invec in_vec[] = {
        {.base = &iov, .len = sizeof(struct tfm_crypto_pack_iovec)},
    };

    psa_outvec out_vec[] = {
        {.base = &(operation->handle), .len = sizeof(uint32_t)},
    };

    status = API_DISPATCH(tfm_crypto_key_derivation_abort,
                          TFM_CRYPTO_KEY_DERIVATION_ABORT);

    return status;
}

psa_status_t psa_key_derivation_key_agreement(
                                      psa_key_derivation_operation_t *operation,
                                      psa_key_derivation_step_t step,
                                      psa_key_id_t private_key,
                                      const uint8_t *peer_key,
                                      size_t peer_key_length)
{
    psa_status_t status;
    struct tfm_crypto_pack_iovec iov = {
        .sfn_id = TFM_CRYPTO_KEY_DERIVATION_KEY_AGREEMENT_SID,
        .key_id = private_key,
        .step = step,
        .op_handle = operation->handle,
    };

    psa_invec in_vec[] = {
        {.base = &iov, .len = sizeof(struct tfm_crypto_pack_iovec)},
        {.base = peer_key, .len = peer_key_length},
    };

    status = API_DISPATCH_NO_OUTVEC(tfm_crypto_key_derivation_key_agreement,
                                    TFM_CRYPTO_KEY_DERIVATION_KEY_AGREEMENT);

    return status;
}

psa_status_t psa_generate_random(uint8_t *output,
                                 size_t output_size)
{
    psa_status_t status;
    struct tfm_crypto_pack_iovec iov = {
        .sfn_id = TFM_CRYPTO_GENERATE_RANDOM_SID,
    };

    psa_invec in_vec[] = {
        {.base = &iov, .len = sizeof(struct tfm_crypto_pack_iovec)},
    };

    psa_outvec out_vec[] = {
        {.base = output, .len = output_size},
    };

    if (output_size == 0) {
        return PSA_SUCCESS;
    }

    status = API_DISPATCH(tfm_crypto_generate_random,
                          TFM_CRYPTO_GENERATE_RANDOM);

    return status;
}

psa_status_t psa_generate_key(const psa_key_attributes_t *attributes,
                              psa_key_id_t *key)
{
    psa_status_t status;
    struct tfm_crypto_pack_iovec iov = {
        .sfn_id = TFM_CRYPTO_GENERATE_KEY_SID,
    };

    psa_invec in_vec[] = {
        {.base = &iov, .len = sizeof(struct tfm_crypto_pack_iovec)},
        {.base = attributes, .len = sizeof(psa_key_attributes_t)},
    };

    psa_outvec out_vec[] = {
        {.base = key, .len = sizeof(psa_key_id_t)},
    };

    status = API_DISPATCH(tfm_crypto_generate_key,
                          TFM_CRYPTO_GENERATE_KEY);

    return status;
}

psa_status_t psa_mac_compute(psa_key_id_t key,
                             psa_algorithm_t alg,
                             const uint8_t *input,
                             size_t input_length,
                             uint8_t *mac,
                             size_t mac_size,
                             size_t *mac_length)
{
    psa_status_t status;
    struct tfm_crypto_pack_iovec iov = {
        .sfn_id = TFM_CRYPTO_MAC_COMPUTE_SID,
        .key_id = key,
        .alg = alg,
    };

    psa_invec in_vec[] = {
        {.base = &iov, .len = sizeof(struct tfm_crypto_pack_iovec)},
        {.base = input, .len = input_length},
    };
    psa_outvec out_vec[] = {
        {.base = mac, .len = mac_size},
    };

    status = API_DISPATCH(tfm_crypto_mac_compute,
                          TFM_CRYPTO_MAC_COMPUTE);

    *mac_length = out_vec[0].len;
    return status;
}

psa_status_t psa_mac_verify(psa_key_id_t key,
                            psa_algorithm_t alg,
                            const uint8_t *input,
                            size_t input_length,
                            const uint8_t *mac,
                            const size_t mac_length)
{
    psa_status_t status;
    struct tfm_crypto_pack_iovec iov = {
        .sfn_id = TFM_CRYPTO_MAC_VERIFY_SID,
        .key_id = key,
        .alg = alg,
    };

    psa_invec in_vec[] = {
        {.base = &iov, .len = sizeof(struct tfm_crypto_pack_iovec)},
        {.base = input, .len = input_length},
        {.base = mac, .len = mac_length},
    };

    status = API_DISPATCH_NO_OUTVEC(tfm_crypto_mac_verify,
                                    TFM_CRYPTO_MAC_VERIFY);

    return status;
}

psa_status_t psa_cipher_encrypt(psa_key_id_t key,
                                psa_algorithm_t alg,
                                const uint8_t *input,
                                size_t input_length,
                                uint8_t *output,
                                size_t output_size,
                                size_t *output_length)
{
#ifdef TFM_CRYPTO_CIPHER_MODULE_DISABLED
    return PSA_ERROR_NOT_SUPPORTED;
#else
    psa_status_t status;
    struct tfm_crypto_pack_iovec iov = {
        .sfn_id = TFM_CRYPTO_CIPHER_ENCRYPT_SID,
        .key_id = key,
        .alg = alg,
    };

    psa_invec in_vec[] = {
        {.base = &iov, .len = sizeof(struct tfm_crypto_pack_iovec)},
        {.base = input, .len = input_length},
    };
    psa_outvec out_vec[] = {
        {.base = output, .len = output_size}
    };

    status = API_DISPATCH(tfm_crypto_cipher_encrypt,
                          TFM_CRYPTO_CIPHER_ENCRYPT);

    *output_length = out_vec[0].len;
    return status;
#endif /* TFM_CRYPTO_CIPHER_MODULE_DISABLED */
}

psa_status_t psa_cipher_decrypt(psa_key_id_t key,
                                psa_algorithm_t alg,
                                const uint8_t *input,
                                size_t input_length,
                                uint8_t *output,
                                size_t output_size,
                                size_t *output_length)
{
#ifdef TFM_CRYPTO_CIPHER_MODULE_DISABLED
    return PSA_ERROR_NOT_SUPPORTED;
#else
    psa_status_t status;
    struct tfm_crypto_pack_iovec iov = {
        .sfn_id = TFM_CRYPTO_CIPHER_DECRYPT_SID,
        .key_id = key,
        .alg = alg,
    };

    psa_invec in_vec[] = {
        {.base = &iov, .len = sizeof(struct tfm_crypto_pack_iovec)},
        {.base = input, .len = input_length},
    };
    psa_outvec out_vec[] = {
        {.base = output, .len = output_size}
    };

    status = API_DISPATCH(tfm_crypto_cipher_decrypt,
                          TFM_CRYPTO_CIPHER_DECRYPT);

    *output_length = out_vec[0].len;
    return status;
#endif /* TFM_CRYPTO_CIPHER_MODULE_DISABLED */
}

psa_status_t psa_raw_key_agreement(psa_algorithm_t alg,
                                   psa_key_id_t private_key,
                                   const uint8_t *peer_key,
                                   size_t peer_key_length,
                                   uint8_t *output,
                                   size_t output_size,
                                   size_t *output_length)
{
    psa_status_t status;
    struct tfm_crypto_pack_iovec iov = {
        .sfn_id = TFM_CRYPTO_RAW_KEY_AGREEMENT_SID,
        .alg = alg,
        .key_id = private_key
    };

    psa_invec in_vec[] = {
        {.base = &iov, .len = sizeof(struct tfm_crypto_pack_iovec)},
        {.base = peer_key, .len = peer_key_length},
    };

    psa_outvec out_vec[] = {
        {.base = output, .len = output_size},
    };

    status = API_DISPATCH(tfm_crypto_raw_key_agreement,
                          TFM_CRYPTO_RAW_KEY_AGREEMENT);

    *output_length = out_vec[0].len;

    return status;
}

psa_status_t psa_key_derivation_setup(psa_key_derivation_operation_t *operation,
                                      psa_algorithm_t alg)
{
    psa_status_t status;
    struct tfm_crypto_pack_iovec iov = {
        .sfn_id = TFM_CRYPTO_KEY_DERIVATION_SETUP_SID,
        .alg = alg,
        .op_handle = operation->handle,
    };

    psa_invec in_vec[] = {
        {.base = &iov, .len = sizeof(struct tfm_crypto_pack_iovec)},
    };
    psa_outvec out_vec[] = {
        {.base = &(operation->handle), .len = sizeof(uint32_t)},
    };

    status = API_DISPATCH(tfm_crypto_key_derivation_setup,
                          TFM_CRYPTO_KEY_DERIVATION_SETUP);
    return status;
}

psa_status_t psa_key_derivation_set_capacity(
                                      psa_key_derivation_operation_t *operation,
                                      size_t capacity)
{
    psa_status_t status;
    struct tfm_crypto_pack_iovec iov = {
        .sfn_id = TFM_CRYPTO_KEY_DERIVATION_SET_CAPACITY_SID,
        .capacity = capacity,
        .op_handle = operation->handle,
    };

    psa_invec in_vec[] = {
        {.base = &iov, .len = sizeof(struct tfm_crypto_pack_iovec)},
    };

    status = API_DISPATCH_NO_OUTVEC(tfm_crypto_key_derivation_set_capacity,
                                    TFM_CRYPTO_KEY_DERIVATION_SET_CAPACITY);
    return status;
}

psa_status_t psa_key_derivation_input_bytes(
                                      psa_key_derivation_operation_t *operation,
                                      psa_key_derivation_step_t step,
                                      const uint8_t *data,
                                      size_t data_length)
{
    psa_status_t status;
    struct tfm_crypto_pack_iovec iov = {
        .sfn_id = TFM_CRYPTO_KEY_DERIVATION_INPUT_BYTES_SID,
        .step = step,
        .op_handle = operation->handle,
    };

    psa_invec in_vec[] = {
        {.base = &iov, .len = sizeof(struct tfm_crypto_pack_iovec)},
        {.base = data, .len = data_length},
    };

    status = API_DISPATCH_NO_OUTVEC(tfm_crypto_key_derivation_input_bytes,
                                    TFM_CRYPTO_KEY_DERIVATION_INPUT_BYTES);
    return status;
}

psa_status_t psa_key_derivation_output_key(
                                      const psa_key_attributes_t *attributes,
                                      psa_key_derivation_operation_t *operation,
                                      psa_key_id_t *key)
{
    psa_status_t status;
    struct tfm_crypto_pack_iovec iov = {
        .sfn_id = TFM_CRYPTO_KEY_DERIVATION_OUTPUT_KEY_SID,
        .op_handle = operation->handle,
    };

    psa_invec in_vec[] = {
        {.base = &iov, .len = sizeof(struct tfm_crypto_pack_iovec)},
        {.base = attributes, .len = sizeof(psa_key_attributes_t)},
    };

    psa_outvec out_vec[] = {
        {.base = key, .len = sizeof(psa_key_id_t)}
    };

    status = API_DISPATCH(tfm_crypto_key_derivation_output_key,
                          TFM_CRYPTO_KEY_DERIVATION_OUTPUT_KEY);
    return status;
}<|MERGE_RESOLUTION|>--- conflicted
+++ resolved
@@ -1061,11 +1061,7 @@
     };
     psa_outvec out_vec[] = {
         {.base = &(operation->handle), .len = sizeof(uint32_t)},
-<<<<<<< HEAD
-        {.base  = output, .len = output_size},
-=======
         {.base = output, .len = output_size},
->>>>>>> c26af639
     };
 
     size_t in_len = IOVEC_LEN(in_vec);
@@ -1117,12 +1113,8 @@
         return PSA_ERROR_INVALID_ARGUMENT;
     }
 
-<<<<<<< HEAD
-    status = psa_call(TFM_CRYPTO_HANDLE, PSA_IPC_CALL, in_vec, IOVEC_LEN(in_vec),
-=======
     status = psa_call(TFM_CRYPTO_HANDLE, PSA_IPC_CALL,
                       in_vec, IOVEC_LEN(in_vec),
->>>>>>> c26af639
                       out_vec, out_len);
 
     *tag_length = out_vec[1].len;
@@ -1171,12 +1163,8 @@
         return PSA_ERROR_INVALID_ARGUMENT;
     }
 
-<<<<<<< HEAD
-    status = psa_call(TFM_CRYPTO_HANDLE, PSA_IPC_CALL, in_vec, IOVEC_LEN(in_vec),
-=======
     status = psa_call(TFM_CRYPTO_HANDLE, PSA_IPC_CALL,
                       in_vec, IOVEC_LEN(in_vec),
->>>>>>> c26af639
                       out_vec, out_len);
 
     if (out_len == 2) {
