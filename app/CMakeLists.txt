--- conflicted
+++ resolved
@@ -60,15 +60,14 @@
 		)
 endif()
 
-<<<<<<< HEAD
 if (PSA_API_TEST_NS)
 	list(APPEND NS_APP_SRC "${APP_DIR}/psa_api_test.c")
-=======
+endif()
+
 if (NOT DEFINED TFM_PSA_API)
 	message(FATAL_ERROR "Incomplete build configuration: TFM_PSA_API is undefined. ")
 elseif (TFM_PSA_API)
 	list(APPEND NS_APP_SRC "${INTERFACE_DIR}/src/tfm_psa_ns_api.c")
->>>>>>> f876e5cf
 endif()
 
 set(BUILD_CMSIS_CORE On)
