--- conflicted
+++ resolved
@@ -179,7 +179,6 @@
                 DESTINATION ${INSTALL_IMAGE_SIGNING_DIR}/keys)
     endif()
 
-<<<<<<< HEAD
     if (PLATFORM_DEFAULT_IMAGE_SIGNING)
         install(FILES $<TARGET_OBJECTS:signing_layout_s>
             DESTINATION ${INSTALL_IMAGE_SIGNING_DIR}/layout_files)
@@ -195,15 +194,6 @@
             install(FILES $<TARGET_FILE_DIR:bl2>/image_ns_signing_public_key.pem
                     DESTINATION ${INSTALL_IMAGE_SIGNING_DIR}/keys)
         endif()
-=======
-    # unconditionally install all necessary files for optional signing
-    install(FILES $<TARGET_OBJECTS:signing_layout_s>
-        DESTINATION ${INSTALL_IMAGE_SIGNING_DIR}/layout_files)
-
-    if(MCUBOOT_IMAGE_NUMBER GREATER 1)
-        install(FILES $<TARGET_OBJECTS:signing_layout_ns>
-                DESTINATION ${INSTALL_IMAGE_SIGNING_DIR}/layout_files)
->>>>>>> 4b1c05cf
     endif()
 
     install(FILES ${MCUBOOT_KEY_NS} ${MCUBOOT_KEY_S}
