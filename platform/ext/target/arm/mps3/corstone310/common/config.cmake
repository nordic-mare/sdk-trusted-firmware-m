--- conflicted
+++ resolved
@@ -7,14 +7,8 @@
 #
 #-------------------------------------------------------------------------------
 
-<<<<<<< HEAD
 set(DEFAULT_NS_SCATTER           ON         CACHE BOOL      "Use default NS scatter files for target")
-set(PSA_API_TEST_TARGET          "cs3x0"    CACHE STRING    "PSA_API_TARGET name")
 set(PROVISIONING_KEYS_CONFIG     ""         CACHE FILEPATH  "The config file which has the keys and seeds for provisioning")
-=======
-set(DEFAULT_NS_SCATTER                ON    CACHE BOOL    "Use default NS scatter files for target")
-set(PROVISIONING_KEYS_CONFIG      "${CMAKE_SOURCE_DIR}/platform/ext/target/arm/mps3/common/provisioning/provisioning_config.cmake"   CACHE FILEPATH  "The config file which has the keys and seeds for provisioning")
->>>>>>> 4b1c05cf
 
 set(FLASH_S_PARTITION_SIZE   "0x80000"    CACHE STRING    "Secure code size")
 set(FLASH_NS_PARTITION_SIZE  "0x300000"   CACHE STRING    "Non-secure code size")
