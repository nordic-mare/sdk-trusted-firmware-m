/*
 * Copyright (c) 2019-2021, Arm Limited. All rights reserved.
 *
 * SPDX-License-Identifier: BSD-3-Clause
 *
 */

#include <stddef.h>
#include <stdint.h>

#include "tfm_mbedcrypto_include.h"

#include "tfm_crypto_api.h"
#include "tfm_crypto_defs.h"
#include "tfm_crypto_private.h"

/*!
 * \defgroup public_psa Public functions, PSA
 *
 */

/*!@{*/
psa_status_t tfm_crypto_mac_sign_setup(psa_invec in_vec[],
                                       size_t in_len,
                                       psa_outvec out_vec[],
                                       size_t out_len)
{
#ifdef TFM_CRYPTO_MAC_MODULE_DISABLED
    return PSA_ERROR_NOT_SUPPORTED;
#else
    psa_status_t status = PSA_SUCCESS;
    psa_mac_operation_t *operation = NULL;

    CRYPTO_IN_OUT_LEN_VALIDATE(in_len, 1, 1, out_len, 1, 1);

    if ((out_vec[0].len != sizeof(uint32_t)) ||
        (in_vec[0].len != sizeof(struct tfm_crypto_pack_iovec))) {
        return PSA_ERROR_PROGRAMMER_ERROR;
    }
    const struct tfm_crypto_pack_iovec *iov = in_vec[0].base;
    uint32_t handle = iov->op_handle;
    uint32_t *handle_out = out_vec[0].base;
    psa_key_id_t key_id = iov->key_id;
    psa_algorithm_t alg = iov->alg;
    mbedtls_svc_key_id_t encoded_key;

    /* Init the handle in the operation with the one passed from the iov */
    *handle_out = iov->op_handle;

    /* Allocate the operation context in the secure world */
    status = tfm_crypto_operation_alloc(TFM_CRYPTO_MAC_OPERATION,
                                        &handle,
                                        (void **)&operation);
    if (status != PSA_SUCCESS) {
        return status;
    }

    *handle_out = handle;

    status = tfm_crypto_encode_id_and_owner(key_id, &encoded_key);
    if (status != PSA_SUCCESS) {
        goto exit;
    }

    status = psa_mac_sign_setup(operation, encoded_key, alg);
    if (status != PSA_SUCCESS) {
        goto exit;
    }

    return status;

exit:
    /* Release the operation context, ignore if the operation fails. */
    (void)tfm_crypto_operation_release(handle_out);
    return status;
#endif /* TFM_CRYPTO_MAC_MODULE_DISABLED */
}

psa_status_t tfm_crypto_mac_verify_setup(psa_invec in_vec[],
                                         size_t in_len,
                                         psa_outvec out_vec[],
                                         size_t out_len)
{
#ifdef TFM_CRYPTO_MAC_MODULE_DISABLED
    return PSA_ERROR_NOT_SUPPORTED;
#else
    psa_status_t status = PSA_SUCCESS;
    psa_mac_operation_t *operation = NULL;

    CRYPTO_IN_OUT_LEN_VALIDATE(in_len, 1, 1, out_len, 1, 1);

    if ((out_vec[0].len != sizeof(uint32_t)) ||
        (in_vec[0].len != sizeof(struct tfm_crypto_pack_iovec))) {
        return PSA_ERROR_PROGRAMMER_ERROR;
    }
    const struct tfm_crypto_pack_iovec *iov = in_vec[0].base;
    uint32_t handle = iov->op_handle;
    uint32_t *handle_out = out_vec[0].base;
    psa_key_id_t key_id = iov->key_id;
    psa_algorithm_t alg = iov->alg;
    mbedtls_svc_key_id_t encoded_key;

    /* Init the handle in the operation with the one passed from the iov */
    *handle_out = iov->op_handle;

    /* Allocate the operation context in the secure world */
    status = tfm_crypto_operation_alloc(TFM_CRYPTO_MAC_OPERATION,
                                        &handle,
                                        (void **)&operation);
    if (status != PSA_SUCCESS) {
        return status;
    }

    *handle_out = handle;

    status = tfm_crypto_encode_id_and_owner(key_id, &encoded_key);
    if (status != PSA_SUCCESS) {
        goto exit;
    }

    status = psa_mac_verify_setup(operation, encoded_key, alg);
    if (status != PSA_SUCCESS) {
        goto exit;
    }

    return status;

exit:
    /* Release the operation context, ignore if the operation fails. */
    (void)tfm_crypto_operation_release(handle_out);
    return status;
#endif /* TFM_CRYPTO_MAC_MODULE_DISABLED */
}

psa_status_t tfm_crypto_mac_update(psa_invec in_vec[],
                                   size_t in_len,
                                   psa_outvec out_vec[],
                                   size_t out_len)
{
#ifdef TFM_CRYPTO_MAC_MODULE_DISABLED
    return PSA_ERROR_NOT_SUPPORTED;
#else
    psa_status_t status = PSA_SUCCESS;
    psa_mac_operation_t *operation = NULL;

    CRYPTO_IN_OUT_LEN_VALIDATE(in_len, 1, 2, out_len, 1, 1);

    if ((in_vec[0].len != sizeof(struct tfm_crypto_pack_iovec)) ||
        (out_vec[0].len != sizeof(uint32_t))) {
        return PSA_ERROR_PROGRAMMER_ERROR;
    }
    const struct tfm_crypto_pack_iovec *iov = in_vec[0].base;
    uint32_t handle = iov->op_handle;
    uint32_t *handle_out = out_vec[0].base;
    const uint8_t *input = in_vec[1].base;
    size_t input_length = in_vec[1].len;

    /* Init the handle in the operation with the one passed from the iov */
    *handle_out = iov->op_handle;

    /* Look up the corresponding operation context */
    status = tfm_crypto_operation_lookup(TFM_CRYPTO_MAC_OPERATION,
                                         handle,
                                         (void **)&operation);
    if (status != PSA_SUCCESS) {
        return status;
    }

    return psa_mac_update(operation, input, input_length);
#endif /* TFM_CRYPTO_MAC_MODULE_DISABLED */
}

psa_status_t tfm_crypto_mac_sign_finish(psa_invec in_vec[],
                                        size_t in_len,
                                        psa_outvec out_vec[],
                                        size_t out_len)
{
#ifdef TFM_CRYPTO_MAC_MODULE_DISABLED
    return PSA_ERROR_NOT_SUPPORTED;
#else
    psa_status_t status = PSA_SUCCESS;
    psa_mac_operation_t *operation = NULL;

    CRYPTO_IN_OUT_LEN_VALIDATE(in_len, 1, 1, out_len, 1, 2);

    if ((in_vec[0].len != sizeof(struct tfm_crypto_pack_iovec)) ||
        (out_vec[0].len != sizeof(uint32_t))) {
        return PSA_ERROR_PROGRAMMER_ERROR;
    }
    const struct tfm_crypto_pack_iovec *iov = in_vec[0].base;
    uint32_t handle = iov->op_handle;
    uint32_t *handle_out = out_vec[0].base;
    uint8_t *mac = out_vec[1].base;
    size_t mac_size = out_vec[1].len;

    /* Init the handle in the operation with the one passed from the iov */
    *handle_out = iov->op_handle;

    /* Initialise mac_length to zero */
    out_vec[1].len = 0;

    /* Look up the corresponding operation context */
    status = tfm_crypto_operation_lookup(TFM_CRYPTO_MAC_OPERATION,
                                         handle,
                                         (void **)&operation);
    if (status != PSA_SUCCESS) {
        return status;
    }

    status = psa_mac_sign_finish(operation, mac, mac_size, &out_vec[1].len);
    if (status == PSA_SUCCESS) {
        /* Release the operation context, ignore if the operation fails. */
        (void)tfm_crypto_operation_release(handle_out);
    }

    return status;
#endif /* TFM_CRYPTO_MAC_MODULE_DISABLED */
}

psa_status_t tfm_crypto_mac_verify_finish(psa_invec in_vec[],
                                          size_t in_len,
                                          psa_outvec out_vec[],
                                          size_t out_len)
{
#ifdef TFM_CRYPTO_MAC_MODULE_DISABLED
    return PSA_ERROR_NOT_SUPPORTED;
#else
    psa_status_t status = PSA_SUCCESS;
    psa_mac_operation_t *operation = NULL;

    CRYPTO_IN_OUT_LEN_VALIDATE(in_len, 1, 2, out_len, 1, 1);

    if ((in_vec[0].len != sizeof(struct tfm_crypto_pack_iovec)) ||
        (out_vec[0].len != sizeof(uint32_t))) {
        return PSA_ERROR_PROGRAMMER_ERROR;
    }
    const struct tfm_crypto_pack_iovec *iov = in_vec[0].base;
    uint32_t handle = iov->op_handle;
    uint32_t *handle_out = out_vec[0].base;
    const uint8_t *mac = in_vec[1].base;
    size_t mac_length = in_vec[1].len;

    /* Init the handle in the operation with the one passed from the iov */
    *handle_out = iov->op_handle;

    /* Look up the corresponding operation context */
    status = tfm_crypto_operation_lookup(TFM_CRYPTO_MAC_OPERATION,
                                         handle,
                                         (void **)&operation);
    if (status != PSA_SUCCESS) {
        return status;
    }

    status = psa_mac_verify_finish(operation, mac, mac_length);
    if (status == PSA_SUCCESS) {
        /* Release the operation context, ignore if the operation fails. */
        (void)tfm_crypto_operation_release(handle_out);
    }

    return status;
#endif /* TFM_CRYPTO_MAC_MODULE_DISABLED */
}

psa_status_t tfm_crypto_mac_abort(psa_invec in_vec[],
                                  size_t in_len,
                                  psa_outvec out_vec[],
                                  size_t out_len)
{
#ifdef TFM_CRYPTO_MAC_MODULE_DISABLED
    return PSA_ERROR_NOT_SUPPORTED;
#else
    psa_status_t status = PSA_SUCCESS;
    psa_mac_operation_t *operation = NULL;

    CRYPTO_IN_OUT_LEN_VALIDATE(in_len, 1, 1, out_len, 1, 1);

    if ((in_vec[0].len != sizeof(struct tfm_crypto_pack_iovec)) ||
        (out_vec[0].len != sizeof(uint32_t))) {
        return PSA_ERROR_PROGRAMMER_ERROR;
    }
    const struct tfm_crypto_pack_iovec *iov = in_vec[0].base;
    uint32_t handle = iov->op_handle;
    uint32_t *handle_out = out_vec[0].base;

    /* Init the handle in the operation with the one passed from the iov */
    *handle_out = iov->op_handle;

    /* Look up the corresponding operation context */
    status = tfm_crypto_operation_lookup(TFM_CRYPTO_MAC_OPERATION,
                                         handle,
                                         (void **)&operation);
    if (status != PSA_SUCCESS) {
        /* Operation does not exist, so abort has no effect */
        return PSA_SUCCESS;
    }

    status = psa_mac_abort(operation);

    if (status != PSA_SUCCESS) {
        /* Release the operation context, ignore if the operation fails. */
        (void)tfm_crypto_operation_release(handle_out);
        return status;
    }

    return tfm_crypto_operation_release(handle_out);
#endif /* TFM_CRYPTO_MAC_MODULE_DISABLED */
}

psa_status_t tfm_crypto_mac_compute(psa_invec in_vec[],
                                    size_t in_len,
                                    psa_outvec out_vec[],
                                    size_t out_len)
{
#ifdef TFM_CRYPTO_MAC_MODULE_DISABLED
    return PSA_ERROR_NOT_SUPPORTED;
#else
<<<<<<< HEAD

    CRYPTO_IN_OUT_LEN_VALIDATE(in_len, 1, 2, out_len, 0, 1);

    if ((in_vec[0].len != sizeof(struct tfm_crypto_pack_iovec))) {
         return PSA_ERROR_PROGRAMMER_ERROR;
    }

    const struct tfm_crypto_pack_iovec *iov = in_vec[0].base;
    psa_algorithm_t alg = iov->alg;
    psa_key_id_t key_id = iov->key_id;
    const uint8_t *input = in_vec[1].base;
    size_t input_length = in_vec[1].len;
    uint8_t *output = out_vec[0].base;
    size_t output_size = out_vec[0].len;
    psa_status_t status;
=======
    psa_status_t status = PSA_SUCCESS;

    CRYPTO_IN_OUT_LEN_VALIDATE(in_len, 1, 2, out_len, 1, 1);

    if (in_vec[0].len != sizeof(struct tfm_crypto_pack_iovec)) {
        return PSA_ERROR_PROGRAMMER_ERROR;
    }
    const struct tfm_crypto_pack_iovec *iov = in_vec[0].base;
    psa_key_id_t key_id = iov->key_id;
    psa_algorithm_t alg = iov->alg;
    const uint8_t *input = in_vec[1].base;
    size_t input_length = in_vec[1].len;
    uint8_t *mac = out_vec[0].base;
    size_t mac_size = out_vec[0].len;
>>>>>>> aeb5a79b
    mbedtls_svc_key_id_t encoded_key;

    status = tfm_crypto_encode_id_and_owner(key_id, &encoded_key);
    if (status != PSA_SUCCESS) {
        return status;
    }

<<<<<<< HEAD
    return psa_mac_compute(encoded_key, alg, input, input_length,
                          output, output_size, &out_vec[0].len);

=======
    return psa_mac_compute(encoded_key, alg, input, input_length, mac, mac_size,
                           &out_vec[0].len);
>>>>>>> aeb5a79b
#endif /* TFM_CRYPTO_MAC_MODULE_DISABLED */
}

psa_status_t tfm_crypto_mac_verify(psa_invec in_vec[],
                                   size_t in_len,
                                   psa_outvec out_vec[],
                                   size_t out_len)
{
#ifdef TFM_CRYPTO_MAC_MODULE_DISABLED
    return PSA_ERROR_NOT_SUPPORTED;
#else
<<<<<<< HEAD

    CRYPTO_IN_OUT_LEN_VALIDATE(in_len, 1, 3, out_len, 0, 0);

    if ((in_vec[0].len != sizeof(struct tfm_crypto_pack_iovec))) {
         return PSA_ERROR_PROGRAMMER_ERROR;
    }

    const struct tfm_crypto_pack_iovec *iov = in_vec[0].base;
    psa_algorithm_t alg = iov->alg;
    psa_key_id_t key_id = iov->key_id;
=======
    psa_status_t status = PSA_SUCCESS;

    CRYPTO_IN_OUT_LEN_VALIDATE(in_len, 1, 3, out_len, 0, 0);

    if (in_vec[0].len != sizeof(struct tfm_crypto_pack_iovec)) {
        return PSA_ERROR_PROGRAMMER_ERROR;
    }
    const struct tfm_crypto_pack_iovec *iov = in_vec[0].base;
    psa_key_id_t key_id = iov->key_id;
    psa_algorithm_t alg = iov->alg;
>>>>>>> aeb5a79b
    const uint8_t *input = in_vec[1].base;
    size_t input_length = in_vec[1].len;
    const uint8_t *mac = in_vec[2].base;
    size_t mac_length = in_vec[2].len;
    mbedtls_svc_key_id_t encoded_key;
<<<<<<< HEAD
    psa_status_t status;
=======
>>>>>>> aeb5a79b

    status = tfm_crypto_encode_id_and_owner(key_id, &encoded_key);
    if (status != PSA_SUCCESS) {
        return status;
    }

<<<<<<< HEAD
    return psa_mac_verify(encoded_key, alg,
                          input, input_length,
                          mac, mac_length);

=======
    return psa_mac_verify(encoded_key, alg, input, input_length, mac,
                          mac_length);
>>>>>>> aeb5a79b
#endif /* TFM_CRYPTO_MAC_MODULE_DISABLED */
}
/*!@}*/<|MERGE_RESOLUTION|>--- conflicted
+++ resolved
@@ -314,23 +314,6 @@
 #ifdef TFM_CRYPTO_MAC_MODULE_DISABLED
     return PSA_ERROR_NOT_SUPPORTED;
 #else
-<<<<<<< HEAD
-
-    CRYPTO_IN_OUT_LEN_VALIDATE(in_len, 1, 2, out_len, 0, 1);
-
-    if ((in_vec[0].len != sizeof(struct tfm_crypto_pack_iovec))) {
-         return PSA_ERROR_PROGRAMMER_ERROR;
-    }
-
-    const struct tfm_crypto_pack_iovec *iov = in_vec[0].base;
-    psa_algorithm_t alg = iov->alg;
-    psa_key_id_t key_id = iov->key_id;
-    const uint8_t *input = in_vec[1].base;
-    size_t input_length = in_vec[1].len;
-    uint8_t *output = out_vec[0].base;
-    size_t output_size = out_vec[0].len;
-    psa_status_t status;
-=======
     psa_status_t status = PSA_SUCCESS;
 
     CRYPTO_IN_OUT_LEN_VALIDATE(in_len, 1, 2, out_len, 1, 1);
@@ -345,7 +328,6 @@
     size_t input_length = in_vec[1].len;
     uint8_t *mac = out_vec[0].base;
     size_t mac_size = out_vec[0].len;
->>>>>>> aeb5a79b
     mbedtls_svc_key_id_t encoded_key;
 
     status = tfm_crypto_encode_id_and_owner(key_id, &encoded_key);
@@ -353,14 +335,8 @@
         return status;
     }
 
-<<<<<<< HEAD
-    return psa_mac_compute(encoded_key, alg, input, input_length,
-                          output, output_size, &out_vec[0].len);
-
-=======
     return psa_mac_compute(encoded_key, alg, input, input_length, mac, mac_size,
                            &out_vec[0].len);
->>>>>>> aeb5a79b
 #endif /* TFM_CRYPTO_MAC_MODULE_DISABLED */
 }
 
@@ -372,18 +348,6 @@
 #ifdef TFM_CRYPTO_MAC_MODULE_DISABLED
     return PSA_ERROR_NOT_SUPPORTED;
 #else
-<<<<<<< HEAD
-
-    CRYPTO_IN_OUT_LEN_VALIDATE(in_len, 1, 3, out_len, 0, 0);
-
-    if ((in_vec[0].len != sizeof(struct tfm_crypto_pack_iovec))) {
-         return PSA_ERROR_PROGRAMMER_ERROR;
-    }
-
-    const struct tfm_crypto_pack_iovec *iov = in_vec[0].base;
-    psa_algorithm_t alg = iov->alg;
-    psa_key_id_t key_id = iov->key_id;
-=======
     psa_status_t status = PSA_SUCCESS;
 
     CRYPTO_IN_OUT_LEN_VALIDATE(in_len, 1, 3, out_len, 0, 0);
@@ -394,31 +358,19 @@
     const struct tfm_crypto_pack_iovec *iov = in_vec[0].base;
     psa_key_id_t key_id = iov->key_id;
     psa_algorithm_t alg = iov->alg;
->>>>>>> aeb5a79b
     const uint8_t *input = in_vec[1].base;
     size_t input_length = in_vec[1].len;
     const uint8_t *mac = in_vec[2].base;
     size_t mac_length = in_vec[2].len;
     mbedtls_svc_key_id_t encoded_key;
-<<<<<<< HEAD
-    psa_status_t status;
-=======
->>>>>>> aeb5a79b
 
     status = tfm_crypto_encode_id_and_owner(key_id, &encoded_key);
     if (status != PSA_SUCCESS) {
         return status;
     }
 
-<<<<<<< HEAD
-    return psa_mac_verify(encoded_key, alg,
-                          input, input_length,
-                          mac, mac_length);
-
-=======
     return psa_mac_verify(encoded_key, alg, input, input_length, mac,
                           mac_length);
->>>>>>> aeb5a79b
 #endif /* TFM_CRYPTO_MAC_MODULE_DISABLED */
 }
 /*!@}*/