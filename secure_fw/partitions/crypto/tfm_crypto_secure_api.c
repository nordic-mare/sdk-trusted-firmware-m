/*
 * Copyright (c) 2019-2022, Arm Limited. All rights reserved.
 *
 * SPDX-License-Identifier: BSD-3-Clause
 *
 */

#include "array.h"
#include "tfm_crypto_defs.h"
#include "psa/crypto.h"
#ifdef TFM_PSA_API
#include "psa/client.h"
#include "psa_manifest/sid.h"
#else
#include "tfm_veneers.h"
#endif

#ifdef TFM_PSA_API

#define API_DISPATCH(sfn_name, sfn_id)                         \
    psa_call(TFM_CRYPTO_HANDLE, PSA_IPC_CALL,                  \
        in_vec, ARRAY_SIZE(in_vec),                            \
        out_vec, ARRAY_SIZE(out_vec))

#define API_DISPATCH_NO_OUTVEC(sfn_name, sfn_id)               \
    psa_call(TFM_CRYPTO_HANDLE, PSA_IPC_CALL,                  \
        in_vec, ARRAY_SIZE(in_vec),                            \
        (psa_outvec *)NULL, 0)
#else
#define API_DISPATCH(sfn_name, sfn_id)                         \
    sfn_name##_veneer(                                         \
        in_vec, ARRAY_SIZE(in_vec),                            \
        out_vec, ARRAY_SIZE(out_vec))

#define API_DISPATCH_NO_OUTVEC(sfn_name, sfn_id)               \
    sfn_name##_veneer(                                         \
        in_vec, ARRAY_SIZE(in_vec),                            \
        NULL, 0)
#endif /* TFM_PSA_API */

psa_status_t psa_crypto_init(void)
{
    /* Service init is performed during TFM boot up,
     * so application level initialisation is empty
     */
    return PSA_SUCCESS;
}

psa_status_t psa_open_key(psa_key_id_t id,
                          psa_key_id_t *key_id)
{
#ifdef TFM_CRYPTO_KEY_MODULE_DISABLED
    return PSA_ERROR_NOT_SUPPORTED;
#else
    psa_status_t status;
    struct tfm_crypto_pack_iovec iov = {
        .sfn_id = TFM_CRYPTO_OPEN_KEY_SID,
    };
    psa_invec in_vec[] = {
        {.base = &iov, .len = sizeof(struct tfm_crypto_pack_iovec)},
        {.base = &id, .len = sizeof(psa_key_id_t)},
    };
    psa_outvec out_vec[] = {
        {.base = key_id, .len = sizeof(psa_key_id_t)},
    };

    status = API_DISPATCH(tfm_crypto_open_key,
                          TFM_CRYPTO_OPEN_KEY);

    return status;
#endif /* TFM_CRYPTO_KEY_MODULE_DISABLED */
}

psa_status_t psa_close_key(psa_key_id_t key_id)
{
#ifdef TFM_CRYPTO_KEY_MODULE_DISABLED
    return PSA_ERROR_NOT_SUPPORTED;
#else
    psa_status_t status;
    struct tfm_crypto_pack_iovec iov = {
        .sfn_id = TFM_CRYPTO_CLOSE_KEY_SID,
        .key_id = key_id,
    };
    psa_invec in_vec[] = {
        {.base = &iov, .len = sizeof(struct tfm_crypto_pack_iovec)},
    };

    status = API_DISPATCH_NO_OUTVEC(tfm_crypto_close_key,
                                    TFM_CRYPTO_CLOSE_KEY);;

    return status;
#endif /* TFM_CRYPTO_KEY_MODULE_DISABLED */
}

psa_status_t psa_import_key(const psa_key_attributes_t *attributes,
                            const uint8_t *data,
                            size_t data_length,
                            psa_key_id_t *key_id)
{
#ifdef TFM_CRYPTO_KEY_MODULE_DISABLED
    return PSA_ERROR_NOT_SUPPORTED;
#else
    psa_status_t status;
    struct tfm_crypto_pack_iovec iov = {
        .sfn_id = TFM_CRYPTO_IMPORT_KEY_SID,
    };
    psa_invec in_vec[] = {
        {.base = &iov, .len = sizeof(struct tfm_crypto_pack_iovec)},
        {.base = attributes, .len = sizeof(psa_key_attributes_t)},
        {.base = data, .len = data_length}
    };
    psa_outvec out_vec[] = {
        {.base = key_id, .len = sizeof(psa_key_id_t)}
    };

    status = API_DISPATCH(tfm_crypto_import_key,
                          TFM_CRYPTO_IMPORT_KEY);

    return status;
#endif /* TFM_CRYPTO_KEY_MODULE_DISABLED */
}

psa_status_t psa_destroy_key(psa_key_id_t key_id)
{
#ifdef TFM_CRYPTO_KEY_MODULE_DISABLED
    return PSA_ERROR_NOT_SUPPORTED;
#else
    psa_status_t status;
    struct tfm_crypto_pack_iovec iov = {
        .sfn_id = TFM_CRYPTO_DESTROY_KEY_SID,
        .key_id = key_id,
    };
    psa_invec in_vec[] = {
        {.base = &iov, .len = sizeof(struct tfm_crypto_pack_iovec)},
    };

    status = API_DISPATCH_NO_OUTVEC(tfm_crypto_destroy_key,
                                    TFM_CRYPTO_DESTROY_KEY);

    return status;
#endif /* TFM_CRYPTO_KEY_MODULE_DISABLED */
}

psa_status_t psa_get_key_attributes(psa_key_id_t key_id,
                                    psa_key_attributes_t *attributes)
{
#ifdef TFM_CRYPTO_KEY_MODULE_DISABLED
    return PSA_ERROR_NOT_SUPPORTED;
#else
    psa_status_t status;
    struct tfm_crypto_pack_iovec iov = {
        .sfn_id = TFM_CRYPTO_GET_KEY_ATTRIBUTES_SID,
        .key_id = key_id,
    };
    psa_invec in_vec[] = {
        {.base = &iov, .len = sizeof(struct tfm_crypto_pack_iovec)},
    };
    psa_outvec out_vec[] = {
        {.base = attributes, .len = sizeof(psa_key_attributes_t)},
    };

    status = API_DISPATCH(tfm_crypto_get_key_attributes,
                          TFM_CRYPTO_GET_KEY_ATTRIBUTES);

    return status;
#endif /* TFM_CRYPTO_KEY_MODULE_DISABLED */
}

void psa_reset_key_attributes(psa_key_attributes_t *attributes)
{
#ifdef TFM_CRYPTO_KEY_MODULE_DISABLED
    return PSA_ERROR_NOT_SUPPORTED;
#else
    struct tfm_crypto_pack_iovec iov = {
        .sfn_id = TFM_CRYPTO_RESET_KEY_ATTRIBUTES_SID,
    };
    psa_invec in_vec[] = {
        {.base = &iov, .len = sizeof(struct tfm_crypto_pack_iovec)},
    };
    psa_outvec out_vec[] = {
        {.base = attributes, .len = sizeof(psa_key_attributes_t)},
    };

    (void)API_DISPATCH(tfm_crypto_reset_key_attributes,
                       TFM_CRYPTO_RESET_KEY_ATTRIBUTES);

    return;
#endif /* TFM_CRYPTO_KEY_MODULE_DISABLED */
}

psa_status_t psa_export_key(psa_key_id_t key_id,
                            uint8_t *data,
                            size_t data_size,
                            size_t *data_length)
{
#ifdef TFM_CRYPTO_KEY_MODULE_DISABLED
    return PSA_ERROR_NOT_SUPPORTED;
#else
    psa_status_t status;
    struct tfm_crypto_pack_iovec iov = {
        .sfn_id = TFM_CRYPTO_EXPORT_KEY_SID,
        .key_id = key_id,
    };
    psa_invec in_vec[] = {
        {.base = &iov, .len = sizeof(struct tfm_crypto_pack_iovec)},
    };
    psa_outvec out_vec[] = {
        {.base = data, .len = data_size}
    };

    status = API_DISPATCH(tfm_crypto_export_key,
                          TFM_CRYPTO_EXPORT_KEY);

    *data_length = out_vec[0].len;

    return status;
#endif /* TFM_CRYPTO_KEY_MODULE_DISABLED */
}

psa_status_t psa_export_public_key(psa_key_id_t key_id,
                                   uint8_t *data,
                                   size_t data_size,
                                   size_t *data_length)
{
#ifdef TFM_CRYPTO_KEY_MODULE_DISABLED
    return PSA_ERROR_NOT_SUPPORTED;
#else
    psa_status_t status;
    struct tfm_crypto_pack_iovec iov = {
        .sfn_id = TFM_CRYPTO_EXPORT_PUBLIC_KEY_SID,
        .key_id = key_id,
    };

    psa_invec in_vec[] = {
        {.base = &iov, .len = sizeof(struct tfm_crypto_pack_iovec)},
    };
    psa_outvec out_vec[] = {
        {.base = data, .len = data_size}
    };

    status = API_DISPATCH(tfm_crypto_export_public_key,
                          TFM_CRYPTO_EXPORT_PUBLIC_KEY);

    *data_length = out_vec[0].len;

    return status;
#endif /* TFM_CRYPTO_KEY_MODULE_DISABLED */
}

psa_status_t psa_purge_key(psa_key_id_t key_id)
{
#ifdef TFM_CRYPTO_KEY_MODULE_DISABLED
    return PSA_ERROR_NOT_SUPPORTED;
#else
    psa_status_t status;
    struct tfm_crypto_pack_iovec iov = {
        .sfn_id = TFM_CRYPTO_PURGE_KEY_SID,
        .key_id = key_id,
    };
    psa_invec in_vec[] = {
        {.base = &iov, .len = sizeof(struct tfm_crypto_pack_iovec)},
    };

    status = API_DISPATCH_NO_OUTVEC(tfm_crypto_purge_key,
                                    TFM_CRYPTO_PURGE_KEY);

    return status;
#endif /* TFM_CRYPTO_KEY_MODULE_DISABLED */
}

psa_status_t psa_copy_key(psa_key_id_t source_key_id,
                          const psa_key_attributes_t *attributes,
                          psa_key_id_t *target_key_id)
{
#ifdef TFM_CRYPTO_KEY_MODULE_DISABLED
    return PSA_ERROR_NOT_SUPPORTED;
#else
    psa_status_t status;
    struct tfm_crypto_pack_iovec iov = {
        .sfn_id = TFM_CRYPTO_COPY_KEY_SID,
        .key_id = source_key_id,
    };

    psa_invec in_vec[] = {
        {.base = &iov, .len = sizeof(struct tfm_crypto_pack_iovec)},
        {.base = attributes, .len = sizeof(psa_key_attributes_t)},
    };

    psa_outvec out_vec[] = {
        {.base = target_key_id, .len = sizeof(psa_key_id_t)},
    };

    status = API_DISPATCH(tfm_crypto_copy_key,
                          TFM_CRYPTO_COPY_KEY);

    return status;
#endif /* TFM_CRYPTO_KEY_MODULE_DISABLED */
}

psa_status_t psa_cipher_generate_iv(psa_cipher_operation_t *operation,
                                    unsigned char *iv,
                                    size_t iv_size,
                                    size_t *iv_length)
{
#ifdef TFM_CRYPTO_CIPHER_MODULE_DISABLED
    return PSA_ERROR_NOT_SUPPORTED;
#else
    psa_status_t status;
    struct tfm_crypto_pack_iovec iov = {
        .sfn_id = TFM_CRYPTO_CIPHER_GENERATE_IV_SID,
        .op_handle = operation->handle,
    };

    psa_invec in_vec[] = {
        {.base = &iov, .len = sizeof(struct tfm_crypto_pack_iovec)},
    };
    psa_outvec out_vec[] = {
        {.base = &(operation->handle), .len = sizeof(uint32_t)},
        {.base = iv, .len = iv_size},
    };

    status = API_DISPATCH(tfm_crypto_cipher_generate_iv,
                          TFM_CRYPTO_CIPHER_GENERATE_IV);

    *iv_length = out_vec[1].len;

    return status;
#endif /* TFM_CRYPTO_CIPHER_MODULE_DISABLED */
}

psa_status_t psa_cipher_set_iv(psa_cipher_operation_t *operation,
                               const unsigned char *iv,
                               size_t iv_length)
{
#ifdef TFM_CRYPTO_CIPHER_MODULE_DISABLED
    return PSA_ERROR_NOT_SUPPORTED;
#else
    psa_status_t status;
    struct tfm_crypto_pack_iovec iov = {
        .sfn_id = TFM_CRYPTO_CIPHER_SET_IV_SID,
        .op_handle = operation->handle,
    };

    psa_invec in_vec[] = {
        {.base = &iov, .len = sizeof(struct tfm_crypto_pack_iovec)},
        {.base = iv, .len = iv_length},
    };
    psa_outvec out_vec[] = {
        {.base = &(operation->handle), .len = sizeof(uint32_t)},
    };

    status = API_DISPATCH(tfm_crypto_cipher_set_iv,
                          TFM_CRYPTO_CIPHER_SET_IV);

    return status;
#endif /* TFM_CRYPTO_CIPHER_MODULE_DISABLED */
}

psa_status_t psa_cipher_encrypt_setup(psa_cipher_operation_t *operation,
                                      psa_key_id_t key_id,
                                      psa_algorithm_t alg)
{
#ifdef TFM_CRYPTO_CIPHER_MODULE_DISABLED
    return PSA_ERROR_NOT_SUPPORTED;
#else
    psa_status_t status;
    struct tfm_crypto_pack_iovec iov = {
        .sfn_id = TFM_CRYPTO_CIPHER_ENCRYPT_SETUP_SID,
        .key_id = key_id,
        .alg = alg,
        .op_handle = operation->handle,
    };

    psa_invec in_vec[] = {
        {.base = &iov, .len = sizeof(struct tfm_crypto_pack_iovec)},
    };
    psa_outvec out_vec[] = {
        {.base = &(operation->handle), .len = sizeof(uint32_t)},
    };

    status = API_DISPATCH(tfm_crypto_cipher_encrypt_setup,
                          TFM_CRYPTO_CIPHER_ENCRYPT_SETUP);

    return status;
#endif /* TFM_CRYPTO_CIPHER_MODULE_DISABLED */
}

psa_status_t psa_cipher_decrypt_setup(psa_cipher_operation_t *operation,
                                      psa_key_id_t key_id,
                                      psa_algorithm_t alg)
{
#ifdef TFM_CRYPTO_CIPHER_MODULE_DISABLED
    return PSA_ERROR_NOT_SUPPORTED;
#else
    psa_status_t status;
    struct tfm_crypto_pack_iovec iov = {
        .sfn_id = TFM_CRYPTO_CIPHER_DECRYPT_SETUP_SID,
        .key_id = key_id,
        .alg = alg,
        .op_handle = operation->handle,
    };

    psa_invec in_vec[] = {
        {.base = &iov, .len = sizeof(struct tfm_crypto_pack_iovec)},
    };
    psa_outvec out_vec[] = {
        {.base = &(operation->handle), .len = sizeof(uint32_t)},
    };


    status = API_DISPATCH(tfm_crypto_cipher_decrypt_setup,
                          TFM_CRYPTO_CIPHER_DECRYPT_SETUP);

    return status;
#endif /* TFM_CRYPTO_CIPHER_MODULE_DISABLED */
}

psa_status_t psa_cipher_update(psa_cipher_operation_t *operation,
                               const uint8_t *input,
                               size_t input_length,
                               unsigned char *output,
                               size_t output_size,
                               size_t *output_length)
{
#ifdef TFM_CRYPTO_CIPHER_MODULE_DISABLED
    return PSA_ERROR_NOT_SUPPORTED;
#else
    psa_status_t status;
    struct tfm_crypto_pack_iovec iov = {
        .sfn_id = TFM_CRYPTO_CIPHER_UPDATE_SID,
        .op_handle = operation->handle,
    };

    psa_invec in_vec[] = {
        {.base = &iov, .len = sizeof(struct tfm_crypto_pack_iovec)},
        {.base = input, .len = input_length},
    };
    psa_outvec out_vec[] = {
        {.base = &(operation->handle), .len = sizeof(uint32_t)},
        {.base = output, .len = output_size}
    };

    status = API_DISPATCH(tfm_crypto_cipher_update,
                          TFM_CRYPTO_CIPHER_UPDATE);

    *output_length = out_vec[1].len;

    return status;
#endif /* TFM_CRYPTO_CIPHER_MODULE_DISABLED */
}

psa_status_t psa_cipher_abort(psa_cipher_operation_t *operation)
{
#ifdef TFM_CRYPTO_CIPHER_MODULE_DISABLED
    return PSA_ERROR_NOT_SUPPORTED;
#else
    psa_status_t status;
    struct tfm_crypto_pack_iovec iov = {
        .sfn_id = TFM_CRYPTO_CIPHER_ABORT_SID,
        .op_handle = operation->handle,
    };

    psa_invec in_vec[] = {
        {.base = &iov, .len = sizeof(struct tfm_crypto_pack_iovec)},
    };
    psa_outvec out_vec[] = {
        {.base = &(operation->handle), .len = sizeof(uint32_t)},
    };

    status = API_DISPATCH(tfm_crypto_cipher_abort,
                          TFM_CRYPTO_CIPHER_ABORT);

    return status;
#endif /* TFM_CRYPTO_CIPHER_MODULE_DISABLED */
}

psa_status_t psa_cipher_finish(psa_cipher_operation_t *operation,
                               uint8_t *output,
                               size_t output_size,
                               size_t *output_length)
{
#ifdef TFM_CRYPTO_CIPHER_MODULE_DISABLED
    return PSA_ERROR_NOT_SUPPORTED;
#else
    psa_status_t status;
    struct tfm_crypto_pack_iovec iov = {
        .sfn_id = TFM_CRYPTO_CIPHER_FINISH_SID,
        .op_handle = operation->handle,
    };

    psa_invec in_vec[] = {
        {.base = &iov, .len = sizeof(struct tfm_crypto_pack_iovec)},
    };
    psa_outvec out_vec[] = {
        {.base = &(operation->handle), .len = sizeof(uint32_t)},
        {.base = output, .len = output_size},
    };

    status = API_DISPATCH(tfm_crypto_cipher_finish,
                          TFM_CRYPTO_CIPHER_FINISH);

    *output_length = out_vec[1].len;

    return status;
#endif /* TFM_CRYPTO_CIPHER_MODULE_DISABLED */
}

psa_status_t psa_hash_setup(psa_hash_operation_t *operation,
                            psa_algorithm_t alg)
{
#ifdef TFM_CRYPTO_HASH_MODULE_DISABLED
    return PSA_ERROR_NOT_SUPPORTED;
#else
    psa_status_t status;
    struct tfm_crypto_pack_iovec iov = {
        .sfn_id = TFM_CRYPTO_HASH_SETUP_SID,
        .alg = alg,
        .op_handle = operation->handle,
    };

    psa_invec in_vec[] = {
        {.base = &iov, .len = sizeof(struct tfm_crypto_pack_iovec)},
    };
    psa_outvec out_vec[] = {
        {.base = &(operation->handle), .len = sizeof(uint32_t)},
    };

    status = API_DISPATCH(tfm_crypto_hash_setup,
                          TFM_CRYPTO_HASH_SETUP);

    return status;
#endif /* TFM_CRYPTO_HASH_MODULE_DISABLED */
}

psa_status_t psa_hash_update(psa_hash_operation_t *operation,
                             const uint8_t *input,
                             size_t input_length)
{
#ifdef TFM_CRYPTO_HASH_MODULE_DISABLED
    return PSA_ERROR_NOT_SUPPORTED;
#else
    psa_status_t status;
    struct tfm_crypto_pack_iovec iov = {
        .sfn_id = TFM_CRYPTO_HASH_UPDATE_SID,
        .op_handle = operation->handle,
    };

    psa_invec in_vec[] = {
        {.base = &iov, .len = sizeof(struct tfm_crypto_pack_iovec)},
        {.base = input, .len = input_length},
    };
    psa_outvec out_vec[] = {
        {.base = &(operation->handle), .len = sizeof(uint32_t)},
    };

    status = API_DISPATCH(tfm_crypto_hash_update,
                          TFM_CRYPTO_HASH_UPDATE);

    return status;
#endif /* TFM_CRYPTO_HASH_MODULE_DISABLED */
}

psa_status_t psa_hash_finish(psa_hash_operation_t *operation,
                             uint8_t *hash,
                             size_t hash_size,
                             size_t *hash_length)
{
#ifdef TFM_CRYPTO_HASH_MODULE_DISABLED
    return PSA_ERROR_NOT_SUPPORTED;
#else
    psa_status_t status;
    struct tfm_crypto_pack_iovec iov = {
        .sfn_id = TFM_CRYPTO_HASH_FINISH_SID,
        .op_handle = operation->handle,
    };

    psa_invec in_vec[] = {
        {.base = &iov, .len = sizeof(struct tfm_crypto_pack_iovec)},
    };
    psa_outvec out_vec[] = {
        {.base = &(operation->handle), .len = sizeof(uint32_t)},
        {.base = hash, .len = hash_size},
    };

    status = API_DISPATCH(tfm_crypto_hash_finish,
                          TFM_CRYPTO_HASH_FINISH);

    *hash_length = out_vec[1].len;

    return status;
#endif /* TFM_CRYPTO_HASH_MODULE_DISABLED */
}

psa_status_t psa_hash_verify(psa_hash_operation_t *operation,
                             const uint8_t *hash,
                             size_t hash_length)
{
#ifdef TFM_CRYPTO_HASH_MODULE_DISABLED
    return PSA_ERROR_NOT_SUPPORTED;
#else
    psa_status_t status;
    struct tfm_crypto_pack_iovec iov = {
        .sfn_id = TFM_CRYPTO_HASH_VERIFY_SID,
        .op_handle = operation->handle,
    };

    psa_invec in_vec[] = {
        {.base = &iov, .len = sizeof(struct tfm_crypto_pack_iovec)},
        {.base = hash, .len = hash_length},
    };
    psa_outvec out_vec[] = {
        {.base = &(operation->handle), .len = sizeof(uint32_t)},
    };

    status = API_DISPATCH(tfm_crypto_hash_verify,
                          TFM_CRYPTO_HASH_VERIFY);

    return status;
#endif /* TFM_CRYPTO_HASH_MODULE_DISABLED */
}

psa_status_t psa_hash_abort(psa_hash_operation_t *operation)
{
#ifdef TFM_CRYPTO_HASH_MODULE_DISABLED
    return PSA_ERROR_NOT_SUPPORTED;
#else
    psa_status_t status;
    struct tfm_crypto_pack_iovec iov = {
        .sfn_id = TFM_CRYPTO_HASH_ABORT_SID,
        .op_handle = operation->handle,
    };

    psa_invec in_vec[] = {
        {.base = &iov, .len = sizeof(struct tfm_crypto_pack_iovec)},
    };
    psa_outvec out_vec[] = {
        {.base = &(operation->handle), .len = sizeof(uint32_t)},
    };

    status = API_DISPATCH(tfm_crypto_hash_abort,
                          TFM_CRYPTO_HASH_ABORT);

    return status;
#endif /* TFM_CRYPTO_HASH_MODULE_DISABLED */
}

psa_status_t psa_hash_clone(const psa_hash_operation_t *source_operation,
                            psa_hash_operation_t *target_operation)
{
#ifdef TFM_CRYPTO_HASH_MODULE_DISABLED
    return PSA_ERROR_NOT_SUPPORTED;
#else
    psa_status_t status;
    struct tfm_crypto_pack_iovec iov = {
        .sfn_id = TFM_CRYPTO_HASH_CLONE_SID,
        .op_handle = source_operation->handle,
    };

    psa_invec in_vec[] = {
        {.base = &iov, .len = sizeof(struct tfm_crypto_pack_iovec)},
    };
    psa_outvec out_vec[] = {
        {.base = target_operation, .len = sizeof(psa_hash_operation_t)},
    };

    if (target_operation && (target_operation->handle != 0)) {
        return PSA_ERROR_BAD_STATE;
    }

    status = API_DISPATCH(tfm_crypto_hash_clone,
                          TFM_CRYPTO_HASH_CLONE);

    return status;
#endif /* TFM_CRYPTO_HASH_MODULE_DISABLED */
}

psa_status_t psa_hash_compute(psa_algorithm_t alg,
                              const uint8_t *input,
                              size_t input_length,
                              uint8_t *hash,
                              size_t hash_size,
                              size_t *hash_length)
{
#if (TFM_CRYPTO_HASH_MODULE_DISABLED != 0)
    return PSA_ERROR_NOT_SUPPORTED;
#else
    psa_status_t status;
    struct tfm_crypto_pack_iovec iov = {
        .sfn_id = TFM_CRYPTO_HASH_COMPUTE_SID,
        .alg = alg,
    };

    psa_invec in_vec[] = {
        {.base = &iov, .len = sizeof(struct tfm_crypto_pack_iovec)},
        {.base = input, .len = input_length},
    };

    psa_outvec out_vec[] = {
        {.base = hash, .len = hash_size}
    };

    status = API_DISPATCH(tfm_crypto_hash_compute,
                          TFM_CRYPTO_HASH_COMPUTE);

    *hash_length = out_vec[0].len;

    return status;
#endif /* TFM_CRYPTO_HASH_MODULE_DISABLED */
}

psa_status_t psa_hash_compare(psa_algorithm_t alg,
                              const uint8_t *input,
                              size_t input_length,
                              const uint8_t *hash,
                              size_t hash_length)
{
#if (TFM_CRYPTO_HASH_MODULE_DISABLED != 0)
    return PSA_ERROR_NOT_SUPPORTED;
#else
    psa_status_t status;
    struct tfm_crypto_pack_iovec iov = {
        .sfn_id = TFM_CRYPTO_HASH_COMPARE_SID,
        .alg = alg,
    };

    psa_invec in_vec[] = {
        {.base = &iov, .len = sizeof(struct tfm_crypto_pack_iovec)},
        {.base = input, .len = input_length},
        {.base = hash, .len = hash_length},
    };

    status = API_DISPATCH_NO_OUTVEC(tfm_crypto_hash_compare,
                                    TFM_CRYPTO_HASH_COMPARE);

    return status;
#endif /* TFM_CRYPTO_HASH_MODULE_DISABLED */
}

psa_status_t psa_mac_sign_setup(psa_mac_operation_t *operation,
                                psa_key_id_t key_id,
                                psa_algorithm_t alg)
{
#ifdef TFM_CRYPTO_MAC_MODULE_DISABLED
    return PSA_ERROR_NOT_SUPPORTED;
#else
    psa_status_t status;
    struct tfm_crypto_pack_iovec iov = {
        .sfn_id = TFM_CRYPTO_MAC_SIGN_SETUP_SID,
        .key_id = key_id,
        .alg = alg,
        .op_handle = operation->handle,
    };

    psa_invec in_vec[] = {
        {.base = &iov, .len = sizeof(struct tfm_crypto_pack_iovec)},
    };
    psa_outvec out_vec[] = {
        {.base = &(operation->handle), .len = sizeof(uint32_t)},
    };

    status = API_DISPATCH(tfm_crypto_mac_sign_setup,
                          TFM_CRYPTO_MAC_SIGN_SETUP);

    return status;
#endif /* TFM_CRYPTO_MAC_MODULE_DISABLED */
}

psa_status_t psa_mac_verify_setup(psa_mac_operation_t *operation,
                                  psa_key_id_t key_id,
                                  psa_algorithm_t alg)
{
#ifdef TFM_CRYPTO_MAC_MODULE_DISABLED
    return PSA_ERROR_NOT_SUPPORTED;
#else
    psa_status_t status;
    struct tfm_crypto_pack_iovec iov = {
        .sfn_id = TFM_CRYPTO_MAC_VERIFY_SETUP_SID,
        .key_id = key_id,
        .alg = alg,
        .op_handle = operation->handle,
    };

    psa_invec in_vec[] = {
        {.base = &iov, .len = sizeof(struct tfm_crypto_pack_iovec)},
    };
    psa_outvec out_vec[] = {
        {.base = &(operation->handle), .len = sizeof(uint32_t)},
    };

    status = API_DISPATCH(tfm_crypto_mac_verify_setup,
                          TFM_CRYPTO_MAC_VERIFY_SETUP);

    return status;
#endif /* TFM_CRYPTO_MAC_MODULE_DISABLED */
}

psa_status_t psa_mac_update(psa_mac_operation_t *operation,
                            const uint8_t *input,
                            size_t input_length)
{
#ifdef TFM_CRYPTO_MAC_MODULE_DISABLED
    return PSA_ERROR_NOT_SUPPORTED;
#else
    psa_status_t status;
    struct tfm_crypto_pack_iovec iov = {
        .sfn_id = TFM_CRYPTO_MAC_UPDATE_SID,
        .op_handle = operation->handle,
    };

    psa_invec in_vec[] = {
        {.base = &iov, .len = sizeof(struct tfm_crypto_pack_iovec)},
        {.base = input, .len = input_length},
    };
    psa_outvec out_vec[] = {
        {.base = &(operation->handle), .len = sizeof(uint32_t)},
    };

    status = API_DISPATCH(tfm_crypto_mac_update,
                          TFM_CRYPTO_MAC_UPDATE);

    return status;
#endif /* TFM_CRYPTO_MAC_MODULE_DISABLED */
}

psa_status_t psa_mac_sign_finish(psa_mac_operation_t *operation,
                                 uint8_t *mac,
                                 size_t mac_size,
                                 size_t *mac_length)
{
#ifdef TFM_CRYPTO_MAC_MODULE_DISABLED
    return PSA_ERROR_NOT_SUPPORTED;
#else
    psa_status_t status;
    struct tfm_crypto_pack_iovec iov = {
        .sfn_id = TFM_CRYPTO_MAC_SIGN_FINISH_SID,
        .op_handle = operation->handle,
    };

    psa_invec in_vec[] = {
        {.base = &iov, .len = sizeof(struct tfm_crypto_pack_iovec)},
    };
    psa_outvec out_vec[] = {
        {.base = &(operation->handle), .len = sizeof(uint32_t)},
        {.base = mac, .len = mac_size},
    };

    status = API_DISPATCH(tfm_crypto_mac_sign_finish,
                          TFM_CRYPTO_MAC_SIGN_FINISH);

    *mac_length = out_vec[1].len;

    return status;
#endif /* TFM_CRYPTO_MAC_MODULE_DISABLED */
}

psa_status_t psa_mac_verify_finish(psa_mac_operation_t *operation,
                                   const uint8_t *mac,
                                   size_t mac_length)
{
#ifdef TFM_CRYPTO_MAC_MODULE_DISABLED
    return PSA_ERROR_NOT_SUPPORTED;
#else
    psa_status_t status;
    struct tfm_crypto_pack_iovec iov = {
        .sfn_id = TFM_CRYPTO_MAC_VERIFY_FINISH_SID,
        .op_handle = operation->handle,
    };

    psa_invec in_vec[] = {
        {.base = &iov, .len = sizeof(struct tfm_crypto_pack_iovec)},
        {.base = mac, .len = mac_length},
    };
    psa_outvec out_vec[] = {
        {.base = &(operation->handle), .len = sizeof(uint32_t)},
    };

    status = API_DISPATCH(tfm_crypto_mac_verify_finish,
                          TFM_CRYPTO_MAC_VERIFY_FINISH);

    return status;
#endif /* TFM_CRYPTO_MAC_MODULE_DISABLED */
}

psa_status_t psa_mac_abort(psa_mac_operation_t *operation)
{
#ifdef TFM_CRYPTO_MAC_MODULE_DISABLED
    return PSA_ERROR_NOT_SUPPORTED;
#else
    psa_status_t status;
    struct tfm_crypto_pack_iovec iov = {
        .sfn_id = TFM_CRYPTO_MAC_ABORT_SID,
        .op_handle = operation->handle,
    };

    psa_invec in_vec[] = {
        {.base = &iov, .len = sizeof(struct tfm_crypto_pack_iovec)},
    };
    psa_outvec out_vec[] = {
        {.base = &(operation->handle), .len = sizeof(uint32_t)},
    };

    status = API_DISPATCH(tfm_crypto_mac_abort,
                          TFM_CRYPTO_MAC_ABORT);

    return status;
#endif /* TFM_CRYPTO_MAC_MODULE_DISABLED */
}

psa_status_t psa_aead_encrypt(psa_key_id_t key_id,
                              psa_algorithm_t alg,
                              const uint8_t *nonce,
                              size_t nonce_length,
                              const uint8_t *additional_data,
                              size_t additional_data_length,
                              const uint8_t *plaintext,
                              size_t plaintext_length,
                              uint8_t *ciphertext,
                              size_t ciphertext_size,
                              size_t *ciphertext_length)
{
#ifdef TFM_CRYPTO_AEAD_MODULE_DISABLED
    return PSA_ERROR_NOT_SUPPORTED;
#else
    psa_status_t status;
    struct tfm_crypto_pack_iovec iov = {
        .sfn_id = TFM_CRYPTO_AEAD_ENCRYPT_SID,
        .key_id = key_id,
        .alg = alg,
        .aead_in = {.nonce = {0}, .nonce_length = 0}
    };

    /* Sanitize the optional input */
    if ((additional_data == NULL) && (additional_data_length != 0)) {
        return PSA_ERROR_INVALID_ARGUMENT;
    }

    psa_invec in_vec[] = {
        {.base = NULL, .len = 0},
        {.base = plaintext, .len = plaintext_length},
        {.base = additional_data, .len = additional_data_length},
    };
    psa_outvec out_vec[] = {
        {.base = ciphertext, .len = ciphertext_size},
    };

    if (nonce_length > TFM_CRYPTO_MAX_NONCE_LENGTH) {
        return PSA_ERROR_INVALID_ARGUMENT;
    }

    if (nonce != NULL) {
        for (size_t idx = 0; idx < nonce_length; idx++) {
            iov.aead_in.nonce[idx] = nonce[idx];
        }
        iov.aead_in.nonce_length = nonce_length;
    }

    in_vec[0].base = &iov;
    in_vec[0].len = sizeof(struct tfm_crypto_pack_iovec);

#ifdef TFM_PSA_API
    size_t in_len = ARRAY_SIZE(in_vec);

    if (additional_data == NULL) {
        in_len--;
    }
    status = psa_call(TFM_CRYPTO_HANDLE, PSA_IPC_CALL, in_vec, in_len,
                      out_vec, ARRAY_SIZE(out_vec));
#else
    status = API_DISPATCH(tfm_crypto_aead_encrypt,
                          TFM_CRYPTO_AEAD_ENCRYPT);
#endif

    *ciphertext_length = out_vec[0].len;

    return status;
#endif /* TFM_CRYPTO_AEAD_MODULE_DISABLED */
}

psa_status_t psa_aead_decrypt(psa_key_id_t key_id,
                              psa_algorithm_t alg,
                              const uint8_t *nonce,
                              size_t nonce_length,
                              const uint8_t *additional_data,
                              size_t additional_data_length,
                              const uint8_t *ciphertext,
                              size_t ciphertext_length,
                              uint8_t *plaintext,
                              size_t plaintext_size,
                              size_t *plaintext_length)
{
#ifdef TFM_CRYPTO_AEAD_MODULE_DISABLED
    return PSA_ERROR_NOT_SUPPORTED;
#else
    psa_status_t status;
    struct tfm_crypto_pack_iovec iov = {
        .sfn_id = TFM_CRYPTO_AEAD_DECRYPT_SID,
        .key_id = key_id,
        .alg = alg,
        .aead_in = {.nonce = {0}, .nonce_length = 0}
    };

    /* Sanitize the optional input */
    if ((additional_data == NULL) && (additional_data_length != 0)) {
        return PSA_ERROR_INVALID_ARGUMENT;
    }

    psa_invec in_vec[] = {
        {.base = NULL, .len = 0},
        {.base = ciphertext, .len = ciphertext_length},
        {.base = additional_data, .len = additional_data_length},
    };
    psa_outvec out_vec[] = {
        {.base = plaintext, .len = plaintext_size},
    };

    if (nonce_length > TFM_CRYPTO_MAX_NONCE_LENGTH) {
        return PSA_ERROR_INVALID_ARGUMENT;
    }

    if (nonce != NULL) {
        for (size_t idx = 0; idx < nonce_length; idx++) {
            iov.aead_in.nonce[idx] = nonce[idx];
        }
        iov.aead_in.nonce_length = nonce_length;
    }

    in_vec[0].base = &iov;
    in_vec[0].len = sizeof(struct tfm_crypto_pack_iovec);

#ifdef TFM_PSA_API
    size_t in_len = ARRAY_SIZE(in_vec);

    if (additional_data == NULL) {
        in_len--;
    }
    status = psa_call(TFM_CRYPTO_HANDLE, PSA_IPC_CALL, in_vec, in_len,
                      out_vec, ARRAY_SIZE(out_vec));
#else
    status = API_DISPATCH(tfm_crypto_aead_decrypt,
                          TFM_CRYPTO_AEAD_DECRYPT);
#endif

    *plaintext_length = out_vec[0].len;

    return status;
#endif /* TFM_CRYPTO_AEAD_MODULE_DISABLED */
}

psa_status_t psa_aead_encrypt_setup(psa_aead_operation_t *operation,
                                    psa_key_id_t key,
                                    psa_algorithm_t alg)
{
#ifdef TFM_CRYPTO_AEAD_MODULE_DISABLED
    return PSA_ERROR_NOT_SUPPORTED;
#else
    psa_status_t status;
    struct tfm_crypto_pack_iovec iov = {
        .sfn_id = TFM_CRYPTO_AEAD_ENCRYPT_SETUP_SID,
        .key_id = key,
        .alg = alg,
        .op_handle = operation->handle,
    };

    psa_invec in_vec[] = {
        {.base = &iov, .len = sizeof(struct tfm_crypto_pack_iovec)}
    };
    psa_outvec out_vec[] = {
        {.base = &(operation->handle), .len = sizeof(uint32_t)}
    };

    status = API_DISPATCH(tfm_crypto_aead_encrypt_setup,
                          TFM_CRYPTO_AEAD_ENCRYPT_SETUP);
    return status;
#endif /* TFM_CRYPTO_AEAD_MODULE_DISABLED */
}

psa_status_t psa_aead_decrypt_setup(psa_aead_operation_t *operation,
                                    psa_key_id_t key,
                                    psa_algorithm_t alg)
{
#ifdef TFM_CRYPTO_AEAD_MODULE_DISABLED
    return PSA_ERROR_NOT_SUPPORTED;
#else
    psa_status_t status;
    struct tfm_crypto_pack_iovec iov = {
        .sfn_id = TFM_CRYPTO_AEAD_DECRYPT_SETUP_SID,
        .key_id = key,
        .alg = alg,
        .op_handle = operation->handle,
    };

    psa_invec in_vec[] = {
        {.base = &iov, .len = sizeof(struct tfm_crypto_pack_iovec)}
    };
    psa_outvec out_vec[] = {
        {.base = &(operation->handle), .len = sizeof(uint32_t)}
    };

    status = API_DISPATCH(tfm_crypto_aead_decrypt_setup,
                          TFM_CRYPTO_AEAD_DECRYPT_SETUP);
    return status;
#endif /* TFM_CRYPTO_AEAD_MODULE_DISABLED */
}

psa_status_t psa_aead_generate_nonce(psa_aead_operation_t *operation,
                                     uint8_t *nonce,
                                     size_t nonce_size,
                                     size_t *nonce_length)
{
#ifdef TFM_CRYPTO_AEAD_MODULE_DISABLED
    return PSA_ERROR_NOT_SUPPORTED;
#else
    psa_status_t status;
    struct tfm_crypto_pack_iovec iov = {
        .sfn_id = TFM_CRYPTO_AEAD_GENERATE_NONCE_SID,
        .op_handle = operation->handle,
    };

    psa_invec in_vec[] = {
        {.base = &iov, .len = sizeof(struct tfm_crypto_pack_iovec)},
    };
    psa_outvec out_vec[] = {
        {.base = &(operation->handle), .len = sizeof(uint32_t)},
        {.base = nonce, .len = nonce_size}
    };

    status = API_DISPATCH(tfm_crypto_aead_generate_nonce,
                          TFM_CRYPTO_AEAD_GENERATE_NONCE);

    *nonce_length = out_vec[1].len;
    return status;
#endif /* TFM_CRYPTO_AEAD_MODULE_DISABLED */
}

psa_status_t psa_aead_set_nonce(psa_aead_operation_t *operation,
                                const uint8_t *nonce,
                                size_t nonce_length)
{
#ifdef TFM_CRYPTO_AEAD_MODULE_DISABLED
    return PSA_ERROR_NOT_SUPPORTED;
#else
    psa_status_t status;
    struct tfm_crypto_pack_iovec iov = {
        .sfn_id = TFM_CRYPTO_AEAD_SET_NONCE_SID,
        .op_handle = operation->handle,
    };

    psa_invec in_vec[] = {
        {.base = &iov, .len = sizeof(struct tfm_crypto_pack_iovec)},
        {.base = nonce, .len = nonce_length}
    };
    psa_outvec out_vec[] = {
        {.base = &(operation->handle), .len = sizeof(uint32_t)}
    };

    status = API_DISPATCH(tfm_crypto_aead_set_nonce,
                          TFM_CRYPTO_AEAD_SET_NONCE);
    return status;
#endif /* TFM_CRYPTO_AEAD_MODULE_DISABLED */
}

psa_status_t psa_aead_set_lengths(psa_aead_operation_t *operation,
                                  size_t ad_length,
                                  size_t plaintext_length)
{
#ifdef TFM_CRYPTO_AEAD_MODULE_DISABLED
    return PSA_ERROR_NOT_SUPPORTED;
#else
    psa_status_t status;
    struct tfm_crypto_pack_iovec iov = {
        .sfn_id = TFM_CRYPTO_AEAD_SET_LENGTHS_SID,
        .ad_length = ad_length,
        .plaintext_length = plaintext_length,
        .op_handle = operation->handle,
    };

    psa_invec in_vec[] = {
        {.base = &iov, .len = sizeof(struct tfm_crypto_pack_iovec)},
    };
    psa_outvec out_vec[] = {
        {.base = &(operation->handle), .len = sizeof(uint32_t)}
    };

    status = API_DISPATCH(tfm_crypto_aead_set_lengths,
                          TFM_CRYPTO_AEAD_SET_LENGTHS);
    return status;
#endif /* TFM_CRYPTO_AEAD_MODULE_DISABLED */
}

psa_status_t psa_aead_update_ad(psa_aead_operation_t *operation,
                                const uint8_t *input,
                                size_t input_length)
{
#ifdef TFM_CRYPTO_AEAD_MODULE_DISABLED
    return PSA_ERROR_NOT_SUPPORTED;
#else
    psa_status_t status;
    struct tfm_crypto_pack_iovec iov = {
        .sfn_id = TFM_CRYPTO_AEAD_UPDATE_AD_SID,
        .op_handle = operation->handle,
    };

    /* Sanitize the optional input */
    if ((input == NULL) && (input_length != 0)) {
        return PSA_ERROR_INVALID_ARGUMENT;
    }

    psa_invec in_vec[] = {
        {.base = &iov, .len = sizeof(struct tfm_crypto_pack_iovec)},
        {.base = input, .len = input_length}
    };
    psa_outvec out_vec[] = {
        {.base = &(operation->handle), .len = sizeof(uint32_t)}
    };

#ifdef TFM_PSA_API
    size_t in_len = ARRAY_SIZE(in_vec);

    if (input == NULL) {
        in_len--;
    }
    status = psa_call(TFM_CRYPTO_HANDLE, PSA_IPC_CALL, in_vec, in_len,
                      out_vec, ARRAY_SIZE(out_vec));
#else
    status = API_DISPATCH(tfm_crypto_aead_update_ad,
                          TFM_CRYPTO_AEAD_UPDATE_AD);
#endif

    return status;
#endif /* TFM_CRYPTO_AEAD_MODULE_DISABLED */
}

psa_status_t psa_aead_update(psa_aead_operation_t *operation,
                             const uint8_t *input,
                             size_t input_length,
                             uint8_t *output,
                             size_t output_size,
                             size_t *output_length)
{
#ifdef TFM_CRYPTO_AEAD_MODULE_DISABLED
    return PSA_ERROR_NOT_SUPPORTED;
#else
    psa_status_t status;
    struct tfm_crypto_pack_iovec iov = {
        .sfn_id = TFM_CRYPTO_AEAD_UPDATE_SID,
        .op_handle = operation->handle,
    };

    /* Sanitize the optional input */
    if ((input == NULL) && (input_length != 0)) {
        return PSA_ERROR_INVALID_ARGUMENT;
    }

    psa_invec in_vec[] = {
        {.base = &iov, .len = sizeof(struct tfm_crypto_pack_iovec)},
        {.base = input, .len = input_length}
    };
    psa_outvec out_vec[] = {
        {.base = &(operation->handle), .len = sizeof(uint32_t)},
<<<<<<< HEAD
        {.base  = output, .len = output_size},
=======
        {.base = output, .len = output_size},
>>>>>>> c26af639
    };

#ifdef TFM_PSA_API
    size_t in_len = ARRAY_SIZE(in_vec);

    if (input == NULL) {
        in_len--;
    }
    status = psa_call(TFM_CRYPTO_HANDLE, PSA_IPC_CALL, in_vec, in_len,
                      out_vec, ARRAY_SIZE(out_vec));
#else
    status = API_DISPATCH(tfm_crypto_aead_update,
                          TFM_CRYPTO_AEAD_UPDATE);
#endif

    *output_length = out_vec[1].len;
    return status;
#endif /* TFM_CRYPTO_AEAD_MODULE_DISABLED */
}

psa_status_t psa_aead_finish(psa_aead_operation_t *operation,
                             uint8_t *ciphertext,
                             size_t ciphertext_size,
                             size_t *ciphertext_length,
                             uint8_t *tag,
                             size_t tag_size,
                             size_t *tag_length)
{
#ifdef TFM_CRYPTO_AEAD_MODULE_DISABLED
    return PSA_ERROR_NOT_SUPPORTED;
#else
    psa_status_t status;
    struct tfm_crypto_pack_iovec iov = {
        .sfn_id = TFM_CRYPTO_AEAD_FINISH_SID,
        .op_handle = operation->handle,
    };

    /* Sanitize the optional output */
    if ((ciphertext == NULL) && (ciphertext_size != 0)) {
        return PSA_ERROR_INVALID_ARGUMENT;
    }

    psa_invec in_vec[] = {
        {.base = &iov, .len = sizeof(struct tfm_crypto_pack_iovec)},
    };
    psa_outvec out_vec[] = {
        {.base = &(operation->handle), .len = sizeof(uint32_t)},
        {.base = tag, .len = tag_size},
        {.base = ciphertext, .len = ciphertext_size}
    };

#ifdef TFM_PSA_API
    size_t out_len = ARRAY_SIZE(out_vec);

    if (ciphertext == NULL || ciphertext_size == 0) {
        out_len--;
    }
    if ((out_len == 3) && (ciphertext_length == NULL)) {
        return PSA_ERROR_INVALID_ARGUMENT;
    }

    status = psa_call(TFM_CRYPTO_HANDLE, PSA_IPC_CALL,
                      in_vec, ARRAY_SIZE(in_vec),
                      out_vec, out_len);

    if (out_len == 3) {
        *ciphertext_length = out_vec[2].len;
    } else {
        *ciphertext_length = 0;
    }

#else
    status = API_DISPATCH(tfm_crypto_aead_finish,
                          TFM_CRYPTO_AEAD_FINISH);

    *ciphertext_length = out_vec[2].len;
#endif

    *tag_length = out_vec[1].len;

    return status;
#endif /* TFM_CRYPTO_AEAD_MODULE_DISABLED */
}

psa_status_t psa_aead_verify(psa_aead_operation_t *operation,
                             uint8_t *plaintext,
                             size_t plaintext_size,
                             size_t *plaintext_length,
                             const uint8_t *tag,
                             size_t tag_length)
{
#ifdef TFM_CRYPTO_AEAD_MODULE_DISABLED
    return PSA_ERROR_NOT_SUPPORTED;
#else
    psa_status_t status;
    struct tfm_crypto_pack_iovec iov = {
        .sfn_id = TFM_CRYPTO_AEAD_VERIFY_SID,
        .op_handle = operation->handle,
    };

    /* Sanitize the optional output */
    if ((plaintext == NULL) && (plaintext_size != 0)) {
        return PSA_ERROR_INVALID_ARGUMENT;
    }

    psa_invec in_vec[] = {
        {.base = &iov, .len = sizeof(struct tfm_crypto_pack_iovec)},
        {.base = tag, .len = tag_length}
    };
    psa_outvec out_vec[] = {
        {.base = &(operation->handle), .len = sizeof(uint32_t)},
        {.base = plaintext, .len = plaintext_size}
    };

#ifdef TFM_PSA_API
    size_t out_len = ARRAY_SIZE(out_vec);

    if (plaintext == NULL || plaintext_size == 0) {
        out_len--;
    }
    if ((out_len == 2) && (plaintext_length == NULL)) {
        return PSA_ERROR_INVALID_ARGUMENT;
    }
    status = psa_call(TFM_CRYPTO_HANDLE, PSA_IPC_CALL,
                      in_vec, ARRAY_SIZE(in_vec),
                      out_vec, out_len);

    if (out_len == 2) {
        *plaintext_length = out_vec[1].len;
    } else {
        *plaintext_length = 0;
    }

#else
    status = API_DISPATCH(tfm_crypto_aead_verify,
                          TFM_CRYPTO_AEAD_VERIFY);

    *plaintext_length = out_vec[1].len;
#endif

    return status;
#endif /* TFM_CRYPTO_AEAD_MODULE_DISABLED */
}

psa_status_t psa_aead_abort(psa_aead_operation_t *operation)
{
#ifdef TFM_CRYPTO_AEAD_MODULE_DISABLED
    return PSA_ERROR_NOT_SUPPORTED;
#else
    psa_status_t status;
    struct tfm_crypto_pack_iovec iov = {
        .sfn_id = TFM_CRYPTO_AEAD_ABORT_SID,
        .op_handle = operation->handle,
    };

    psa_invec in_vec[] = {
        {.base = &iov, .len = sizeof(struct tfm_crypto_pack_iovec)},
    };
    psa_outvec out_vec[] = {
        {.base = &(operation->handle), .len = sizeof(uint32_t)},
    };

    status = API_DISPATCH(tfm_crypto_aead_abort,
                          TFM_CRYPTO_AEAD_ABORT);
    return status;
#endif /* TFM_CRYPTO_AEAD_MODULE_DISABLED */
}

psa_status_t psa_sign_message(psa_key_id_t key_id,
                              psa_algorithm_t alg,
                              const uint8_t *input,
                              size_t input_length,
                              uint8_t *signature,
                              size_t signature_size,
                              size_t *signature_length)
{
#ifdef TFM_CRYPTO_ASYM_SIGN_MODULE_DISABLED
    return PSA_ERROR_NOT_SUPPORTED;
#else
    psa_status_t status;
    struct tfm_crypto_pack_iovec iov = {
        .sfn_id = TFM_CRYPTO_SIGN_MESSAGE_SID,
        .key_id = key_id,
        .alg = alg,
    };

    psa_invec in_vec[] = {
        {.base = &iov, .len = sizeof(struct tfm_crypto_pack_iovec)},
        {.base = input, .len = input_length},
    };
    psa_outvec out_vec[] = {
        {.base = signature, .len = signature_size},
    };

    status = API_DISPATCH(tfm_crypto_sign_message,
                          TFM_CRYPTO_SIGN_MESSAGE);

    *signature_length = out_vec[0].len;
    return status;
#endif /* TFM_CRYPTO_ASYM_SIGN_MODULE_DISABLED */
}

psa_status_t psa_verify_message(psa_key_id_t key_id,
                                psa_algorithm_t alg,
                                const uint8_t *input,
                                size_t input_length,
                                const uint8_t *signature,
                                size_t signature_length)
{
#ifdef TFM_CRYPTO_ASYM_SIGN_MODULE_DISABLED
    return PSA_ERROR_NOT_SUPPORTED;
#else
    psa_status_t status;
    struct tfm_crypto_pack_iovec iov = {
        .sfn_id = TFM_CRYPTO_VERIFY_MESSAGE_SID,
        .key_id = key_id,
        .alg = alg
    };

    psa_invec in_vec[] = {
        {.base = &iov, .len = sizeof(struct tfm_crypto_pack_iovec)},
        {.base = input, .len = input_length},
        {.base = signature, .len = signature_length}
    };

    status = API_DISPATCH_NO_OUTVEC(tfm_crypto_verify_message,
                                    TFM_CRYPTO_VERIFY_MESSAGE);

    return status;
#endif /* TFM_CRYPTO_ASYM_SIGN_MODULE_DISABLED */
}

psa_status_t psa_sign_hash(psa_key_id_t key_id,
                           psa_algorithm_t alg,
                           const uint8_t *hash,
                           size_t hash_length,
                           uint8_t *signature,
                           size_t signature_size,
                           size_t *signature_length)
{
#ifdef TFM_CRYPTO_ASYM_SIGN_MODULE_DISABLED
    return PSA_ERROR_NOT_SUPPORTED;
#else
    psa_status_t status;
    struct tfm_crypto_pack_iovec iov = {
        .sfn_id = TFM_CRYPTO_SIGN_HASH_SID,
        .key_id = key_id,
        .alg = alg,
    };

    psa_invec in_vec[] = {
        {.base = &iov, .len = sizeof(struct tfm_crypto_pack_iovec)},
        {.base = hash, .len = hash_length},
    };
    psa_outvec out_vec[] = {
        {.base = signature, .len = signature_size},
    };

    status = API_DISPATCH(tfm_crypto_sign_hash,
                          TFM_CRYPTO_SIGN_HASH);

    *signature_length = out_vec[0].len;

    return status;
#endif /* TFM_CRYPTO_ASYM_SIGN_MODULE_DISABLED */
}

psa_status_t psa_verify_hash(psa_key_id_t key_id,
                             psa_algorithm_t alg,
                             const uint8_t *hash,
                             size_t hash_length,
                             const uint8_t *signature,
                             size_t signature_length)
{
#ifdef TFM_CRYPTO_ASYM_SIGN_MODULE_DISABLED
    return PSA_ERROR_NOT_SUPPORTED;
#else
    psa_status_t status;
    struct tfm_crypto_pack_iovec iov = {
        .sfn_id = TFM_CRYPTO_VERIFY_HASH_SID,
        .key_id = key_id,
        .alg = alg
    };

    psa_invec in_vec[] = {
        {.base = &iov, .len = sizeof(struct tfm_crypto_pack_iovec)},
        {.base = hash, .len = hash_length},
        {.base = signature, .len = signature_length}
    };

    status = API_DISPATCH_NO_OUTVEC(tfm_crypto_verify_hash,
                                    TFM_CRYPTO_VERIFY_HASH);

    return status;
#endif /* TFM_CRYPTO_ASYM_SIGN_MODULE_DISABLED */
}

psa_status_t psa_asymmetric_encrypt(psa_key_id_t key_id,
                                    psa_algorithm_t alg,
                                    const uint8_t *input,
                                    size_t input_length,
                                    const uint8_t *salt,
                                    size_t salt_length,
                                    uint8_t *output,
                                    size_t output_size,
                                    size_t *output_length)
{
#ifdef TFM_CRYPTO_ASYM_ENCRYPT_MODULE_DISABLED
    return PSA_ERROR_NOT_SUPPORTED;
#else
    psa_status_t status;
    struct tfm_crypto_pack_iovec iov = {
        .sfn_id = TFM_CRYPTO_ASYMMETRIC_ENCRYPT_SID,
        .key_id = key_id,
        .alg = alg
    };

    /* Sanitize the optional input */
    if ((salt == NULL) && (salt_length != 0)) {
        return PSA_ERROR_INVALID_ARGUMENT;
    }

    psa_invec in_vec[] = {
        {.base = &iov, .len = sizeof(struct tfm_crypto_pack_iovec)},
        {.base = input, .len = input_length},
        {.base = salt, .len = salt_length}
    };

    psa_outvec out_vec[] = {
        {.base = output, .len = output_size},
    };

#ifdef TFM_PSA_API
    size_t in_len = ARRAY_SIZE(in_vec);

    if (salt == NULL) {
        in_len--;
    }
    status = psa_call(TFM_CRYPTO_HANDLE, PSA_IPC_CALL, in_vec, in_len,
                      out_vec, ARRAY_SIZE(out_vec));
#else
    status = API_DISPATCH(tfm_crypto_asymmetric_encrypt,
                          TFM_CRYPTO_ASYMMETRIC_ENCRYPT);
#endif

    *output_length = out_vec[0].len;

    return status;
#endif /* TFM_CRYPTO_ASYM_ENCRYPT_MODULE_DISABLED */
}

psa_status_t psa_asymmetric_decrypt(psa_key_id_t key_id,
                                    psa_algorithm_t alg,
                                    const uint8_t *input,
                                    size_t input_length,
                                    const uint8_t *salt,
                                    size_t salt_length,
                                    uint8_t *output,
                                    size_t output_size,
                                    size_t *output_length)
{
#ifdef TFM_CRYPTO_ASYM_ENCRYPT_MODULE_DISABLED
    return PSA_ERROR_NOT_SUPPORTED;
#else
    psa_status_t status;
    struct tfm_crypto_pack_iovec iov = {
        .sfn_id = TFM_CRYPTO_ASYMMETRIC_DECRYPT_SID,
        .key_id = key_id,
        .alg = alg
    };

    /* Sanitize the optional input */
    if ((salt == NULL) && (salt_length != 0)) {
        return PSA_ERROR_INVALID_ARGUMENT;
    }

    psa_invec in_vec[] = {
        {.base = &iov, .len = sizeof(struct tfm_crypto_pack_iovec)},
        {.base = input, .len = input_length},
        {.base = salt, .len = salt_length}
    };

    psa_outvec out_vec[] = {
        {.base = output, .len = output_size},
    };

#ifdef TFM_PSA_API
    size_t in_len = ARRAY_SIZE(in_vec);

    if (salt == NULL) {
        in_len--;
    }
    status = psa_call(TFM_CRYPTO_HANDLE, PSA_IPC_CALL, in_vec, in_len,
                      out_vec, ARRAY_SIZE(out_vec));
#else
    status = API_DISPATCH(tfm_crypto_asymmetric_decrypt,
                          TFM_CRYPTO_ASYMMETRIC_DECRYPT);
#endif

    *output_length = out_vec[0].len;

    return status;
#endif /* TFM_CRYPTO_ASYM_ENCRYPT_MODULE_DISABLED */
}

psa_status_t psa_key_derivation_get_capacity(
                                const psa_key_derivation_operation_t *operation,
                                size_t *capacity)
{
#ifdef TFM_CRYPTO_KEY_DERIVATION_MODULE_DISABLED
    return PSA_ERROR_NOT_SUPPORTED;
#else
    psa_status_t status;
    struct tfm_crypto_pack_iovec iov = {
        .sfn_id = TFM_CRYPTO_KEY_DERIVATION_GET_CAPACITY_SID,
        .op_handle = operation->handle,
    };

    psa_invec in_vec[] = {
        {.base = &iov, .len = sizeof(struct tfm_crypto_pack_iovec)},
    };

    psa_outvec out_vec[] = {
        {.base = capacity, .len = sizeof(size_t)},
    };

    status = API_DISPATCH(tfm_crypto_key_derivation_get_capacity,
                          TFM_CRYPTO_KEY_DERIVATION_GET_CAPACITY);

    return status;
#endif /* TFM_CRYPTO_KEY_DERIVATION_MODULE_DISABLED */
}

psa_status_t psa_key_derivation_output_bytes(
                                      psa_key_derivation_operation_t *operation,
                                      uint8_t *output,
                                      size_t output_length)
{
#ifdef TFM_CRYPTO_KEY_DERIVATION_MODULE_DISABLED
    return PSA_ERROR_NOT_SUPPORTED;
#else
    psa_status_t status;
    struct tfm_crypto_pack_iovec iov = {
        .sfn_id = TFM_CRYPTO_KEY_DERIVATION_OUTPUT_BYTES_SID,
        .op_handle = operation->handle,
    };

    psa_invec in_vec[] = {
        {.base = &iov, .len = sizeof(struct tfm_crypto_pack_iovec)},
    };

    psa_outvec out_vec[] = {
        {.base = output, .len = output_length},
    };

    status = API_DISPATCH(tfm_crypto_key_derivation_output_bytes,
                          TFM_CRYPTO_KEY_DERIVATION_OUTPUT_BYTES);

    return status;
#endif /* TFM_CRYPTO_KEY_DERIVATION_MODULE_DISABLED */
}

psa_status_t psa_key_derivation_input_key(
                                      psa_key_derivation_operation_t *operation,
                                      psa_key_derivation_step_t step,
                                      psa_key_id_t key_id)
{
#ifdef TFM_CRYPTO_KEY_DERIVATION_MODULE_DISABLED
    return PSA_ERROR_NOT_SUPPORTED;
#else
    psa_status_t status;
    struct tfm_crypto_pack_iovec iov = {
        .sfn_id = TFM_CRYPTO_KEY_DERIVATION_INPUT_KEY_SID,
        .key_id = key_id,
        .step = step,
        .op_handle = operation->handle,
    };

    psa_invec in_vec[] = {
        {.base = &iov, .len = sizeof(struct tfm_crypto_pack_iovec)},
    };

    status = API_DISPATCH_NO_OUTVEC(tfm_crypto_key_derivation_input_key,
                                    TFM_CRYPTO_KEY_DERIVATION_INPUT_KEY);

    return status;
#endif /* TFM_CRYPTO_KEY_DERIVATION_MODULE_DISABLED */
}

psa_status_t psa_key_derivation_abort(psa_key_derivation_operation_t *operation)
{
#ifdef TFM_CRYPTO_KEY_DERIVATION_MODULE_DISABLED
    return PSA_ERROR_NOT_SUPPORTED;
#else
    psa_status_t status;
    struct tfm_crypto_pack_iovec iov = {
        .sfn_id = TFM_CRYPTO_KEY_DERIVATION_ABORT_SID,
        .op_handle = operation->handle,
    };

    psa_invec in_vec[] = {
        {.base = &iov, .len = sizeof(struct tfm_crypto_pack_iovec)},
    };

    psa_outvec out_vec[] = {
        {.base = &(operation->handle), .len = sizeof(uint32_t)},
    };

    status = API_DISPATCH(tfm_crypto_key_derivation_abort,
                          TFM_CRYPTO_KEY_DERIVATION_ABORT);

    return status;
#endif /* TFM_CRYPTO_KEY_DERIVATION_MODULE_DISABLED */
}

psa_status_t psa_key_derivation_key_agreement(
                                      psa_key_derivation_operation_t *operation,
                                      psa_key_derivation_step_t step,
                                      psa_key_id_t private_key,
                                      const uint8_t *peer_key,
                                      size_t peer_key_length)
{
#ifdef TFM_CRYPTO_KEY_DERIVATION_MODULE_DISABLED
    return PSA_ERROR_NOT_SUPPORTED;
#else
    psa_status_t status;
    struct tfm_crypto_pack_iovec iov = {
        .sfn_id = TFM_CRYPTO_KEY_DERIVATION_KEY_AGREEMENT_SID,
        .key_id = private_key,
        .step = step,
        .op_handle = operation->handle,
    };

    psa_invec in_vec[] = {
        {.base = &iov, .len = sizeof(struct tfm_crypto_pack_iovec)},
        {.base = peer_key, .len = peer_key_length},
    };

    psa_outvec out_vec[] = {
        {.base = &(operation->handle), .len = sizeof(uint32_t)},
    };

    status = API_DISPATCH(tfm_crypto_key_derivation_key_agreement,
                          TFM_CRYPTO_KEY_DERIVATION_KEY_AGREEMENT);

    return status;
#endif /* TFM_CRYPTO_KEY_DERIVATION_MODULE_DISABLED */
}

psa_status_t psa_generate_random(uint8_t *output,
                                 size_t output_size)
{
#ifdef TFM_CRYPTO_RNG_MODULE_DISABLED
    return PSA_ERROR_NOT_SUPPORTED;
#else
    psa_status_t status;
    struct tfm_crypto_pack_iovec iov = {
        .sfn_id = TFM_CRYPTO_GENERATE_RANDOM_SID,
    };

    psa_invec in_vec[] = {
        {.base = &iov, .len = sizeof(struct tfm_crypto_pack_iovec)},
    };

    psa_outvec out_vec[] = {
        {.base = output, .len = output_size},
    };

    if (output_size == 0) {
        return PSA_SUCCESS;
    }

    status = API_DISPATCH(tfm_crypto_generate_random,
                          TFM_CRYPTO_GENERATE_RANDOM);

    return status;
#endif /* TFM_CRYPTO_RNG_MODULE_DISABLED */
}

psa_status_t psa_generate_key(const psa_key_attributes_t *attributes,
                              psa_key_id_t *key_id)
{
#ifdef TFM_CRYPTO_KEY_MODULE_DISABLED
    return PSA_ERROR_NOT_SUPPORTED;
#else
    psa_status_t status;
    struct tfm_crypto_pack_iovec iov = {
        .sfn_id = TFM_CRYPTO_GENERATE_KEY_SID,
    };

    psa_invec in_vec[] = {
        {.base = &iov, .len = sizeof(struct tfm_crypto_pack_iovec)},
        {.base = attributes, .len = sizeof(psa_key_attributes_t)},
    };

    psa_outvec out_vec[] = {
        {.base = key_id, .len = sizeof(psa_key_id_t)},
    };

    status = API_DISPATCH(tfm_crypto_generate_key,
                          TFM_CRYPTO_GENERATE_KEY);

    return status;
#endif /* TFM_CRYPTO_KEY_MODULE_DISABLED */
}

psa_status_t psa_mac_compute(psa_key_id_t key_id,
                             psa_algorithm_t alg,
                             const uint8_t *input,
                             size_t input_length,
                             uint8_t *mac,
                             size_t mac_size,
                             size_t *mac_length)
{
#ifdef TFM_CRYPTO_MAC_MODULE_DISABLED
    return PSA_ERROR_NOT_SUPPORTED;
#else
    psa_status_t status;
    struct tfm_crypto_pack_iovec iov = {
        .sfn_id = TFM_CRYPTO_MAC_COMPUTE_SID,
        .key_id = key_id,
        .alg = alg,
    };

    psa_invec in_vec[] = {
        {.base = &iov, .len = sizeof(struct tfm_crypto_pack_iovec)},
        {.base = input, .len = input_length},
    };
    psa_outvec out_vec[] = {
        {.base = mac, .len = mac_size},
    };

    status = API_DISPATCH(tfm_crypto_mac_compute,
                          TFM_CRYPTO_MAC_COMPUTE);

    *mac_length = out_vec[0].len;
    return status;
#endif /* TFM_CRYPTO_MAC_MODULE_DISABLED */
}

psa_status_t psa_mac_verify(psa_key_id_t key_id,
                            psa_algorithm_t alg,
                            const uint8_t *input,
                            size_t input_length,
                            const uint8_t *mac,
                            const size_t mac_length)
{
#ifdef TFM_CRYPTO_MAC_MODULE_DISABLED
    return PSA_ERROR_NOT_SUPPORTED;
#else
    psa_status_t status;
    struct tfm_crypto_pack_iovec iov = {
        .sfn_id = TFM_CRYPTO_MAC_VERIFY_SID,
        .key_id = key_id,
        .alg = alg,
    };

    psa_invec in_vec[] = {
        {.base = &iov, .len = sizeof(struct tfm_crypto_pack_iovec)},
        {.base = input, .len = input_length},
        {.base = mac, .len = mac_length},
    };

    status = API_DISPATCH_NO_OUTVEC(tfm_crypto_mac_verify,
                                    TFM_CRYPTO_MAC_VERIFY);

    return status;
#endif /* TFM_CRYPTO_MAC_MODULE_DISABLED */
}

psa_status_t psa_cipher_encrypt(psa_key_id_t key_id,
                                psa_algorithm_t alg,
                                const uint8_t *input,
                                size_t input_length,
                                uint8_t *output,
                                size_t output_size,
                                size_t *output_length)
{
#ifdef TFM_CRYPTO_CIPHER_MODULE_DISABLED
    return PSA_ERROR_NOT_SUPPORTED;
#else
    psa_status_t status;
    struct tfm_crypto_pack_iovec iov = {
        .sfn_id = TFM_CRYPTO_CIPHER_ENCRYPT_SID,
        .key_id = key_id,
        .alg = alg,
    };

    psa_invec in_vec[] = {
        {.base = &iov, .len = sizeof(struct tfm_crypto_pack_iovec)},
        {.base = input, .len = input_length},
    };
    psa_outvec out_vec[] = {
        {.base = output, .len = output_size},
    };

    status = API_DISPATCH(tfm_crypto_cipher_encrypt,
                          TFM_CRYPTO_CIPHER_ENCRYPT);

    *output_length = out_vec[0].len;
    return status;
#endif /* TFM_CRYPTO_CIPHER_MODULE_DISABLED */
}

psa_status_t psa_cipher_decrypt(psa_key_id_t key_id,
                                psa_algorithm_t alg,
                                const uint8_t *input,
                                size_t input_length,
                                uint8_t *output,
                                size_t output_size,
                                size_t *output_length)
{
#ifdef TFM_CRYPTO_CIPHER_MODULE_DISABLED
    return PSA_ERROR_NOT_SUPPORTED;
#else
    psa_status_t status;
    struct tfm_crypto_pack_iovec iov = {
        .sfn_id = TFM_CRYPTO_CIPHER_DECRYPT_SID,
        .key_id = key_id,
        .alg = alg,
    };

    psa_invec in_vec[] = {
        {.base = &iov, .len = sizeof(struct tfm_crypto_pack_iovec)},
        {.base = input, .len = input_length},
    };
    psa_outvec out_vec[] = {
        {.base = output, .len = output_size},
    };

    status = API_DISPATCH(tfm_crypto_cipher_decrypt,
                          TFM_CRYPTO_CIPHER_DECRYPT);

    *output_length = out_vec[0].len;
    return status;
#endif /* TFM_CRYPTO_CIPHER_MODULE_DISABLED */
}

psa_status_t psa_raw_key_agreement(psa_algorithm_t alg,
                                   psa_key_id_t private_key,
                                   const uint8_t *peer_key,
                                   size_t peer_key_length,
                                   uint8_t *output,
                                   size_t output_size,
                                   size_t *output_length)
{
#ifdef TFM_CRYPTO_KEY_DERIVATION_MODULE_DISABLED
    return PSA_ERROR_NOT_SUPPORTED;
#else
    psa_status_t status;
    struct tfm_crypto_pack_iovec iov = {
        .sfn_id = TFM_CRYPTO_RAW_KEY_AGREEMENT_SID,
        .alg = alg,
        .key_id = private_key
    };

    psa_invec in_vec[] = {
        {.base = &iov, .len = sizeof(struct tfm_crypto_pack_iovec)},
        {.base = peer_key, .len = peer_key_length},
    };

    psa_outvec out_vec[] = {
        {.base = output, .len = output_size},
    };

    status = API_DISPATCH(tfm_crypto_raw_key_agreement,
                          TFM_CRYPTO_RAW_KEY_AGREEMENT);

    *output_length = out_vec[0].len;

    return status;
#endif /* TFM_CRYPTO_KEY_DERIVATION_MODULE_DISABLED */
}

psa_status_t psa_key_derivation_setup(psa_key_derivation_operation_t *operation,
                                      psa_algorithm_t alg)
{
#ifdef TFM_CRYPTO_KEY_DERIVATION_MODULE_DISABLED
    return PSA_ERROR_NOT_SUPPORTED;
#else
    psa_status_t status;
    struct tfm_crypto_pack_iovec iov = {
        .sfn_id = TFM_CRYPTO_KEY_DERIVATION_SETUP_SID,
        .alg = alg,
        .op_handle = operation->handle,
    };

    psa_invec in_vec[] = {
        {.base = &iov, .len = sizeof(struct tfm_crypto_pack_iovec)},
    };
    psa_outvec out_vec[] = {
        {.base = &(operation->handle), .len = sizeof(uint32_t)},
    };

    status = API_DISPATCH(tfm_crypto_key_derivation_setup,
                          TFM_CRYPTO_KEY_DERIVATION_SETUP);

    return status;
#endif /* TFM_CRYPTO_KEY_DERIVATION_MODULE_DISABLED */
}

psa_status_t psa_key_derivation_set_capacity(
                                      psa_key_derivation_operation_t *operation,
                                      size_t capacity)
{
#ifdef TFM_CRYPTO_KEY_DERIVATION_MODULE_DISABLED
    return PSA_ERROR_NOT_SUPPORTED;
#else
    psa_status_t status;
    struct tfm_crypto_pack_iovec iov = {
        .sfn_id = TFM_CRYPTO_KEY_DERIVATION_SET_CAPACITY_SID,
        .capacity = capacity,
        .op_handle = operation->handle,
    };

    psa_invec in_vec[] = {
        {.base = &iov, .len = sizeof(struct tfm_crypto_pack_iovec)},
    };

    status = API_DISPATCH_NO_OUTVEC(tfm_crypto_key_derivation_set_capacity,
                                    TFM_CRYPTO_KEY_DERIVATION_SET_CAPACITY);

    return status;
#endif /* TFM_CRYPTO_KEY_DERIVATION_MODULE_DISABLED */
}

psa_status_t psa_key_derivation_input_bytes(
                                      psa_key_derivation_operation_t *operation,
                                      psa_key_derivation_step_t step,
                                      const uint8_t *data,
                                      size_t data_length)
{
#ifdef TFM_CRYPTO_KEY_DERIVATION_MODULE_DISABLED
    return PSA_ERROR_NOT_SUPPORTED;
#else
    psa_status_t status;
    struct tfm_crypto_pack_iovec iov = {
        .sfn_id = TFM_CRYPTO_KEY_DERIVATION_INPUT_BYTES_SID,
        .step = step,
        .op_handle = operation->handle,
    };

    psa_invec in_vec[] = {
        {.base = &iov, .len = sizeof(struct tfm_crypto_pack_iovec)},
        {.base = data, .len = data_length},
    };

    status = API_DISPATCH_NO_OUTVEC(tfm_crypto_key_derivation_input_bytes,
                                    TFM_CRYPTO_KEY_DERIVATION_INPUT_BYTES);

    return status;
#endif /* TFM_CRYPTO_KEY_DERIVATION_MODULE_DISABLED */
}

psa_status_t psa_key_derivation_output_key(
                                      const psa_key_attributes_t *attributes,
                                      psa_key_derivation_operation_t *operation,
                                      psa_key_id_t *key_id)
{
#ifdef TFM_CRYPTO_KEY_DERIVATION_MODULE_DISABLED
    return PSA_ERROR_NOT_SUPPORTED;
#else
    psa_status_t status;
    struct tfm_crypto_pack_iovec iov = {
        .sfn_id = TFM_CRYPTO_KEY_DERIVATION_OUTPUT_KEY_SID,
        .op_handle = operation->handle,
    };

    psa_invec in_vec[] = {
        {.base = &iov, .len = sizeof(struct tfm_crypto_pack_iovec)},
        {.base = attributes, .len = sizeof(psa_key_attributes_t)},
    };

    psa_outvec out_vec[] = {
        {.base = key_id, .len = sizeof(psa_key_id_t)}
    };

    status = API_DISPATCH(tfm_crypto_key_derivation_output_key,
                          TFM_CRYPTO_KEY_DERIVATION_OUTPUT_KEY);

    return status;
#endif /* TFM_CRYPTO_KEY_DERIVATION_MODULE_DISABLED */
}<|MERGE_RESOLUTION|>--- conflicted
+++ resolved
@@ -1257,11 +1257,7 @@
     };
     psa_outvec out_vec[] = {
         {.base = &(operation->handle), .len = sizeof(uint32_t)},
-<<<<<<< HEAD
-        {.base  = output, .len = output_size},
-=======
         {.base = output, .len = output_size},
->>>>>>> c26af639
     };
 
 #ifdef TFM_PSA_API
